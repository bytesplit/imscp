<?php
/**
 * i-MSCP a internet Multi Server Control Panel
 *
 * @copyright 	2001-2006 by moleSoftware GmbH
 * @copyright 	2006-2010 by ispCP | http://isp-control.net
 * @copyright 	2010 by i-msCP | http://i-mscp.net
 * @version 	SVN: $Id$
 * @link 		http://i-mscp.net
 * @author 		ispCP Team
 * @author		i-MSCP Team
 *
 * @license
 * The contents of this file are subject to the Mozilla Public License
 * Version 1.1 (the "License"); you may not use this file except in
 * compliance with the License. You may obtain a copy of the License at
 * http://www.mozilla.org/MPL/
 *
 * Software distributed under the License is distributed on an "AS IS"
 * basis, WITHOUT WARRANTY OF ANY KIND, either express or implied. See the
 * License for the specific language governing rights and limitations
 * under the License.
 *
 * The Original Code is "VHCS - Virtual Hosting Control System".
 *
 * The Initial Developer of the Original Code is moleSoftware GmbH.
 * Portions created by Initial Developer are Copyright (C) 2001-2006
 * by moleSoftware GmbH. All Rights Reserved.
 * Portions created by the ispCP Team are Copyright (C) 2006-2010 by
 * isp Control Panel. All Rights Reserved.
 * Portions created by the i-MSCP Team are Copyright (C) 2010 by
 * i-MSCP a internet Multi Server Control Panel. All Rights Reserved.
 */

require '../include/imscp-lib.php';

check_login(__FILE__);

/**
 * @var $cfg iMSCP_Config_Handler_File
 */
$cfg = iMSCP_Registry::get('Config');

$tpl = new iMSCP_pTemplate();
$tpl->define_dynamic('page', $cfg->RESELLER_TEMPLATE_PATH . '/domain_edit.tpl');
$tpl->define_dynamic('page_message', 'page');
$tpl->define_dynamic('ip_entry', 'page');
$tpl->define_dynamic('logged_from', 'page');
$tpl->define_dynamic('subdomain_edit', 'page');
$tpl->define_dynamic('alias_edit', 'page');
$tpl->define_dynamic('mail_edit', 'page');
$tpl->define_dynamic('ftp_edit', 'page');
$tpl->define_dynamic('sql_db_edit', 'page');
$tpl->define_dynamic('sql_user_edit', 'page');
$tpl->define_dynamic('t_software_support', 'page');

if (isset($cfg->HOSTING_PLANS_LEVEL)
	&& $cfg->HOSTING_PLANS_LEVEL === 'admin') {
	user_goto('users.php?psi=last');
}

$tpl->assign(
	array(
		'TR_EDIT_DOMAIN_PAGE_TITLE'	=> tr('i-MSCP - Domain/Edit'),
		'THEME_COLOR_PATH'			=> "../themes/{$cfg->USER_INITIAL_THEME}",
		'THEME_CHARSET'				=> tr('encoding'),
		'ISP_LOGO'					=> get_logo($_SESSION['user_id'])
	)
);

/**
 * static page messages.
 */
$tpl->assign(
	array(
<<<<<<< HEAD
		'TR_EDIT_DOMAIN'					=> tr('Edit Domain'),
		'TR_DOMAIN_PROPERTIES'				=> tr('Domain properties'),
		'TR_DOMAIN_NAME'					=> tr('Domain name'),
		'TR_DOMAIN_EXPIRE'					=> tr('Domain expire'),
		'TR_DOMAIN_NEW_EXPIRE'				=> tr('New expire date'),
		'TR_DOMAIN_EXPIRE_UNCHANGED'		=> tr('Unchanged'),
		'TR_DOMAIN_EXPIRE_NEVER'			=> tr('Never'),
		'TR_DOMAIN_EXPIRE_MIN_1_MONTH'		=> tr('- 1 Month'),
		'TR_DOMAIN_EXPIRE_PLUS_1_MONTH'		=> tr('+ 1 Month'),
		'TR_DOMAIN_EXPIRE_PLUS_2_MONTHS'	=> tr('+ 2 Months'),
		'TR_DOMAIN_EXPIRE_PLUS_3_MONTHS'	=> tr('+ 3 Months'),
		'TR_DOMAIN_EXPIRE_PLUS_6_MONTHS'	=> tr('+ 6 Months'),
		'TR_DOMAIN_EXPIRE_PLUS_1_YEAR'		=> tr('+ 1 Year'),
		'TR_DOMAIN_EXPIRE_PLUS_2_YEARS'		=> tr('+ 2 Years'),
		'TR_DOMAIN_IP'						=> tr('Domain IP'),
		'TR_PHP_SUPP'						=> tr('PHP support'),
		'TR_CGI_SUPP'						=> tr('CGI support'),
		'TR_DNS_SUPP'						=> tr('Manual DNS support (EXPERIMENTAL)'),
		'TR_SUBDOMAINS'						=> tr('Max subdomains<br /><i>(-1 disabled, 0 unlimited)</i>'),
		'TR_ALIAS'							=> tr('Max aliases<br /><i>(-1 disabled, 0 unlimited)</i>'),
		'TR_MAIL_ACCOUNT'					=> tr('Mail accounts limit <br /><i>(-1 disabled, 0 unlimited)</i>'),
		'TR_FTP_ACCOUNTS'					=> tr('FTP accounts limit <br /><i>(-1 disabled, 0 unlimited)</i>'),
		'TR_SQL_DB'							=> tr('SQL databases limit <br /><i>(-1 disabled, 0 unlimited)</i>'),
		'TR_SQL_USERS'						=> tr('SQL users limit <br /><i>(-1 disabled, 0 unlimited)</i>'),
		'TR_TRAFFIC'						=> tr('Traffic limit [MB] <br /><i>(0 unlimited)</i>'),
		'TR_DISK'							=> tr('Disk limit [MB] <br /><i>(0 unlimited)</i>'),
		'TR_USER_NAME'						=> tr('Username'),
		'TR_BACKUP'							=> tr('Backup'),
		'TR_BACKUP_DOMAIN'					=> tr('Domain'),
		'TR_BACKUP_SQL'						=> tr('SQL'),
		'TR_BACKUP_FULL'					=> tr('Full'),
		'TR_BACKUP_NO'						=> tr('No'),
		'TR_UPDATE_DATA'					=> tr('Submit changes'),
		'TR_CANCEL'							=> tr('Cancel'),
		'TR_YES'							=> tr('Yes'),
		'TR_NO'								=> tr('No'),
		'TR_DMN_EXP_HELP'					=> tr("In case 'Domain expire' is 'N/A', the expiration date will be set from today."),
		'TR_SOFTWARE_SUPP' 					=> tr('i-MSCP application installer')
=======
		'TR_EDIT_DOMAIN'		=> tr('Edit Domain'),
		'TR_DOMAIN_PROPERTIES'	=> tr('Domain properties'),
		'TR_DOMAIN_NAME'		=> tr('Domain name'),
		'TR_DOMAIN_EXPIRE'		=> tr('Domain expire'),
		'TR_DOMAIN_NEW_EXPIRE'	=> tr('New expire date'),
		'TR_DOMAIN_IP'			=> tr('Domain IP'),
		'TR_PHP_SUPP'			=> tr('PHP support'),
		'TR_CGI_SUPP'			=> tr('CGI support'),
		'TR_DNS_SUPP'			=> tr('Manual DNS support (EXPERIMENTAL)'),
		'TR_SUBDOMAINS'			=> tr('Max subdomains<br /><i>(-1 disabled, 0 unlimited)</i>'),
		'TR_ALIAS'				=> tr('Max aliases<br /><i>(-1 disabled, 0 unlimited)</i>'),
		'TR_MAIL_ACCOUNT'		=> tr('Mail accounts limit <br /><i>(-1 disabled, 0 unlimited)</i>'),
		'TR_FTP_ACCOUNTS'		=> tr('FTP accounts limit <br /><i>(-1 disabled, 0 unlimited)</i>'),
		'TR_SQL_DB'				=> tr('SQL databases limit <br /><i>(-1 disabled, 0 unlimited)</i>'),
		'TR_SQL_USERS'			=> tr('SQL users limit <br /><i>(-1 disabled, 0 unlimited)</i>'),
		'TR_TRAFFIC'			=> tr('Traffic limit [MB] <br /><i>(0 unlimited)</i>'),
		'TR_DISK'				=> tr('Disk limit [MB] <br /><i>(0 unlimited)</i>'),
		'TR_USER_NAME'			=> tr('Username'),
		'TR_BACKUP'				=> tr('Backup'),
		'TR_BACKUP_DOMAIN'		=> tr('Domain'),
		'TR_BACKUP_SQL'			=> tr('SQL'),
		'TR_BACKUP_FULL'		=> tr('Full'),
		'TR_BACKUP_NO'			=> tr('No'),
		'TR_UPDATE_DATA'		=> tr('Submit changes'),
		'TR_CANCEL'				=> tr('Cancel'),
		'TR_YES'				=> tr('Yes'),
		'TR_NO'					=> tr('No'),
		'TR_EXPIRE_CHECKBOX'	=> tr('or Check for <strong>never Expire</strong>'),
		'TR_DMN_EXP_HELP'		=> tr("In case 'Domain expire' is 'N/A', the expiration date will be set from today.")
>>>>>>> a8fd14fe
	)
);

gen_reseller_mainmenu($tpl, $cfg->RESELLER_TEMPLATE_PATH . '/main_menu_users_manage.tpl');
gen_reseller_menu($tpl, $cfg->RESELLER_TEMPLATE_PATH . '/menu_users_manage.tpl');
<<<<<<< HEAD
get_reseller_software_permission (&$tpl,&$sql,$_SESSION['user_id']);

=======
>>>>>>> a8fd14fe
gen_logged_from($tpl);
gen_page_message($tpl);

if (isset($_POST['uaction']) && ('sub_data' === $_POST['uaction'])) {
	// Process data
	if (isset($_SESSION['edit_id'])) {
		$editid = $_SESSION['edit_id'];
	} else {
		unset($_SESSION['edit_id']);
		$_SESSION['edit'] = '_no_';

		user_goto('users.php?psi=last');
	}

	if (check_user_data($tpl, $sql, $_SESSION['user_id'], $editid)) { // Save data to db
		$_SESSION['dedit'] = "_yes_";
		user_goto('users.php?psi=last');
	}
	load_additional_data($_SESSION['user_id'], $editid);
} else {
	// Get user id that comes for edit
	if (isset($_GET['edit_id'])) {
		$editid = $_GET['edit_id'];
	}

	load_user_data($_SESSION['user_id'], $editid);
	// $_SESSION['edit_ID'] = $editid;
	$_SESSION['edit_id'] = $editid;
	$tpl->assign('MESSAGE', "");
}

gen_editdomain_page($tpl);

// Begin function block

/**
 * Load data from sql
 */
function load_user_data($user_id, $domain_id) {

<<<<<<< HEAD
	// NXW: Some unused variables so...
	/*
	global $domain_name, $domain_expires, $domain_ip, $php_sup;
	global $cgi_supp , $sub, $als;
	global $mail, $ftp, $sql_db;
	global $sql_user, $traff, $disk;
	global $username;
	global $dns_supp;
	*/
	global $sub, $als, $mail, $ftp, $sql_db, $sql_user, $traff, $disk, $software_supp;
=======
	global $sub, $als, $mail, $ftp, $sql_db, $sql_user, $traff, $disk;
>>>>>>> a8fd14fe

	$sql = iMSCP_Registry::get('Db');

	$query = "
		SELECT
			`domain_id`
		FROM
			`domain`
		WHERE
			`domain_id` = ?
		AND
			`domain_created_id` = ?
	";

	$rs = exec_query($sql, $query, array($domain_id, $user_id));

	if ($rs->recordCount() == 0) {
		set_page_message(tr('User does not exist or you do not have permission to access this interface!'));

		user_goto('users.php?psi=last');
	}

	list(,$sub,,$als,,$mail,,$ftp,,$sql_db,,$sql_user,$traff,$disk) = generate_user_props($domain_id);
	load_additional_data($user_id, $domain_id);
} // End of load_user_data()

/**
 * Load additional data
 */
function load_additional_data($user_id, $domain_id) {
<<<<<<< HEAD
	global $domain_name, $domain_expires, $domain_ip, $php_sup;
	global $cgi_supp, $username, $allowbackup;
	global $dns_supp;
	global $software_supp;
=======
>>>>>>> a8fd14fe

	global $domain_name, $domain_expires, $domain_ip, $php_sup, $cgi_supp, $username, $allowbackup, $dns_supp,
	$domain_expires_date;

	/**
	 * @var $cfg iMSCP_Config_Handler_File
	 */
	$cfg = iMSCP_Registry::get('Config');

	/**
	 * @var $sql iMSCP_Database
	 */
	$sql = iMSCP_Registry::get('Db');


	// Get domain data
	$query = "
		SELECT
<<<<<<< HEAD
			`domain_name`,
			`domain_expires`,
			`domain_ip_id`,
			`domain_php`,
			`domain_cgi`,
			`domain_admin_id`,
			`allowbackup`,
			`domain_dns`,
			`domain_software_allowed`
=======
			`domain_name`, `domain_expires`, `domain_ip_id`, `domain_php`, `domain_cgi`, `domain_admin_id`,
			`allowbackup`, `domain_dns`
>>>>>>> a8fd14fe
		FROM
			`domain`
		WHERE
			`domain_id` = ?
	";

	$res = exec_query($sql, $query, $domain_id);
	$data = $res->fetchRow();

	$domain_name = $data['domain_name'];

	$domain_expires = $data['domain_expires'];
	$_SESSION['domain_expires'] = $domain_expires;

	if ($domain_expires == 0) {
		$domain_expires = tr('N/A');
		$domain_expires_date = '0';
	} else {
		$date_formt = $cfg->DATE_FORMAT;
        $domain_expires_date = date("m/d/Y", $domain_expires);
        $domain_expires = date($date_formt, $domain_expires);
    }

	$domain_ip_id		= $data['domain_ip_id'];
	$php_sup			= $data['domain_php'];
	$cgi_supp			= $data['domain_cgi'];
	$allowbackup		= $data['allowbackup'];
	$domain_admin_id	= $data['domain_admin_id'];
	$dns_supp			= $data['domain_dns'];
<<<<<<< HEAD
	$software_supp 		= $data['domain_software_allowed'];
=======

>>>>>>> a8fd14fe
	// Get IP of domain
	$query = "
		SELECT
			`ip_number`, `ip_domain`
		FROM
			`server_ips`
		WHERE
			`ip_id` = ?
	";

	$res = exec_query($sql, $query, $domain_ip_id);
	$data = $res->fetchRow();

	$domain_ip = $data['ip_number'] . '&nbsp;(' . $data['ip_domain'] . ')';

	// Get username of domain
	$query = "
		SELECT
			`admin_name`
		FROM
			`admin`
		WHERE
			`admin_id` = ?
		AND
			`admin_type` = 'user'
		AND
			`created_by` = ?
	";

	$res = exec_query($sql, $query, array($domain_admin_id, $user_id));
	$data = $res->fetchRow();

	$username = $data['admin_name'];
} // End of load_additional_data()

/**
 * Show user data
 */
<<<<<<< HEAD
function gen_editdomain_page(&$tpl) {
	global $domain_name, $domain_expires, $domain_new_expire, $domain_ip, $php_sup;
	global $cgi_supp , $sub, $als;
	global $mail, $ftp, $sql_db;
	global $sql_user, $traff, $disk;
	global $username, $allowbackup;
	global $dns_supp, $software_supp;
=======
function gen_editdomain_page($tpl) {

	global $domain_name, $domain_expires, $domain_ip, $php_sup, $cgi_supp , $sub, $als, $mail, $ftp,
		$sql_db,$sql_user, $traff, $disk, $username, $allowbackup, $dns_supp, $domain_expires_date;
>>>>>>> a8fd14fe

	/**
	 * @var $cfg iMSCP_Config_Handler_File
	 */
	$cfg = iMSCP_Registry::get('Config');

	// Fill in the fields
	$domain_name = decode_idna($domain_name);
	$username = decode_idna($username);

	generate_ip_list($tpl, $_SESSION['user_id']);

	if ($allowbackup === 'dmn') {
		$tpl->assign(
			array(
				'BACKUP_DOMAIN' => $cfg->HTML_SELECTED,
				'BACKUP_SQL' 	=> '',
				'BACKUP_FULL' 	=> '',
				'BACKUP_NO' 	=> '',
			)
		);
	} else if ($allowbackup === 'sql')  {
		$tpl->assign(
			array(
				'BACKUP_DOMAIN' => '',
				'BACKUP_SQL' 	=> $cfg->HTML_SELECTED,
				'BACKUP_FULL' 	=> '',
				'BACKUP_NO' 	=> '',
			)
		);
	} else if ($allowbackup === 'full')  {
		$tpl->assign(
			array(
				'BACKUP_DOMAIN' => '',
				'BACKUP_SQL' 	=> '',
				'BACKUP_FULL' 	=> $cfg->HTML_SELECTED,
				'BACKUP_NO' 	=> '',
			)
		);
	} else if ($allowbackup === 'no')  {
		$tpl->assign(
			array(
				'BACKUP_DOMAIN' => '',
				'BACKUP_SQL' 	=> '',
				'BACKUP_FULL' 	=> '',
				'BACKUP_NO' 	=> $cfg->HTML_SELECTED,
			)
		);
	}

    if($domain_expires_date === '0')    {
        $tpl->assign(
            array(
                'VL_DOMAIN_EXPIRE_DATE' => '',
                'VL_NEVEREXPIRE'        => 'checked',
                'VL_DISABLED'           => 'disabled',
            )
        );
    } else {
        $tpl->assign(
            array(
                'VL_DOMAIN_EXPIRE_DATE'	=> $domain_expires_date,
                'VL_NEVEREXPIRE'        => '',
                'VL_DISABLED_NE'        => 'disabled',
            )
        );
    }

	list($rsub_max, $rals_max, $rmail_max, $rftp_max, $rsql_db_max, $rsql_user_max) = check_reseller_permissions(
		$_SESSION['user_id'], 'all_permissions'
	);

	if ($rsub_max == "-1") $tpl->assign('ALIAS_EDIT', '');
	if ($rals_max == "-1") $tpl->assign('SUBDOMAIN_EDIT', '');
	if ($rmail_max == "-1") $tpl->assign('MAIL_EDIT', '');
	if ($rftp_max == "-1") $tpl->assign('FTP_EDIT', '');
	if ($rsql_db_max == "-1") $tpl->assign('SQL_DB_EDIT', '');
	if ($rsql_user_max == "-1") $tpl->assign('SQL_USER_EDIT', '');

	$tpl->assign(
		array(
<<<<<<< HEAD
			'PHP_YES'					=> ($php_sup == 'yes') ? $cfg->HTML_SELECTED : '',
			'PHP_NO'					=> ($php_sup != 'yes') ? $cfg->HTML_SELECTED : '',
			'CGI_YES'					=> ($cgi_supp == 'yes') ? $cfg->HTML_SELECTED : '',
			'CGI_NO'					=> ($cgi_supp != 'yes') ? $cfg->HTML_SELECTED : '',
			'DNS_YES'					=> ($dns_supp == 'yes') ? $cfg->HTML_SELECTED : '',
			'DNS_NO'					=> ($dns_supp != 'yes') ? $cfg->HTML_SELECTED : '',
			'SOFTWARE_YES'				=> ($software_supp == 'yes') ? $cfg->HTML_SELECTED : '',
			'SOFTWARE_NO'				=> ($software_supp != 'yes') ? $cfg->HTML_SELECTED : '',
			'VL_DOMAIN_NAME'			=> tohtml($domain_name),
			'VL_DOMAIN_EXPIRE'			=> $domain_expires,
			'VL_DOMAIN_IP'				=> $domain_ip,
			'VL_DOM_SUB'				=> $sub,
			'VL_DOM_ALIAS'				=> $als,
			'VL_DOM_MAIL_ACCOUNT'		=> $mail,
			'VL_FTP_ACCOUNTS'			=> $ftp,
			'VL_SQL_DB'					=> $sql_db,
			'VL_SQL_USERS'				=> $sql_user,
			'VL_TRAFFIC'				=> $traff,
			'VL_DOM_DISK'				=> $disk,
			'VL_USER_NAME'				=> tohtml($username),
			'EXPIRE_UNCHANGED_SET'		=> ($domain_new_expire === '0') ? $cfg->HTML_SELECTED : '',
			'EXPIRE_NEVER_SET'			=> ($domain_new_expire === 'OFF') ? $cfg->HTML_SELECTED : '',
			'EXPIRE_1_MIN_MONTH_SET'	=> ($domain_new_expire === '-1') ? $cfg->HTML_SELECTED : '',
			'EXPIRE_1_PLUS_MONTH_SET'	=> ($domain_new_expire === '1') ? $cfg->HTML_SELECTED : '',
			'EXPIRE_2_PLUS_MONTH_SET'	=> ($domain_new_expire === '2') ? $cfg->HTML_SELECTED : '',
			'EXPIRE_3_PLUS_MONTH_SET'	=> ($domain_new_expire === '3') ? $cfg->HTML_SELECTED : '',
			'EXPIRE_6_PLUS_MONTH_SET'	=> ($domain_new_expire === '6') ? $cfg->HTML_SELECTED : '',
			'EXPIRE_1_PLUS_YEAR_SET'	=> ($domain_new_expire === '12') ? $cfg->HTML_SELECTED : '',
			'EXPIRE_2_PLUS_YEARS_SET'	=> ($domain_new_expire === '24') ? $cfg->HTML_SELECTED : '',
=======
			'PHP_YES'				=> ($php_sup == 'yes') ? $cfg->HTML_SELECTED : '',
			'PHP_NO'				=> ($php_sup != 'yes') ? $cfg->HTML_SELECTED : '',
			'CGI_YES'				=> ($cgi_supp == 'yes') ? $cfg->HTML_SELECTED : '',
			'CGI_NO'				=> ($cgi_supp != 'yes') ? $cfg->HTML_SELECTED : '',
			'DNS_YES'				=> ($dns_supp == 'yes') ? $cfg->HTML_SELECTED : '',
			'DNS_NO'				=> ($dns_supp != 'yes') ? $cfg->HTML_SELECTED : '',
			'VL_DOMAIN_NAME'		=> tohtml($domain_name),
			'VL_DOMAIN_EXPIRE'		=> $domain_expires,
			'VL_DOMAIN_IP'			=> $domain_ip,
			'DOMAIN_EXPIRES_DATE'	=> $domain_expires_date,
			'VL_DOM_SUB'			=> $sub,
			'VL_DOM_ALIAS'			=> $als,
			'VL_DOM_MAIL_ACCOUNT'	=> $mail,
			'VL_FTP_ACCOUNTS'		=> $ftp,
			'VL_SQL_DB'				=> $sql_db,
			'VL_SQL_USERS'			=> $sql_user,
			'VL_TRAFFIC'			=> $traff,
			'VL_DOM_DISK'			=> $disk,
			'VL_USER_NAME'			=> tohtml($username),
>>>>>>> a8fd14fe
		)
	);
} // End of gen_editdomain_page()

/**
 * Check input data
 */
<<<<<<< HEAD
function check_user_data(&$tpl, &$sql, $reseller_id, $user_id) {

	global $sub, $als, $mail, $ftp, $sql_db, $sql_user, $traff, $disk, $sql,
		$domain_php, $domain_cgi, $allowbackup, $domain_dns, $domain_expires,
		$domain_new_expire, $domain_software_allowed;

	$domain_new_expire = clean_input($_POST['dmn_expire']);
	$sub 			= clean_input($_POST['dom_sub']);
	$als 			= clean_input($_POST['dom_alias']);
	$mail 			= clean_input($_POST['dom_mail_acCount']);
	$ftp 			= clean_input($_POST['dom_ftp_acCounts']);
	$sql_db 		= clean_input($_POST['dom_sqldb']);
	$sql_user 		= clean_input($_POST['dom_sql_users']);
	$traff 			= clean_input($_POST['dom_traffic']);
	$disk 			= clean_input($_POST['dom_disk']);
=======
function check_user_data($tpl, $sql, $reseller_id, $user_id) {

	global $sub, $als, $mail, $ftp, $sql_db, $sql_user, $traff, $disk, $sql, $domain_php, $domain_cgi, $allowbackup,
		$domain_dns, $domain_expires, $domain_new_expire;

	$datepicker			= clean_input($_POST['dmn_expire_date']);
	$domain_new_expire	= clean_input($_POST['dmn_expire']);
	$sub				= clean_input($_POST['dom_sub']);
	$als				= clean_input($_POST['dom_alias']);
	$mail				= clean_input($_POST['dom_mail_acCount']);
	$ftp				= clean_input($_POST['dom_ftp_acCounts']);
	$sql_db				= clean_input($_POST['dom_sqldb']);
	$sql_user			= clean_input($_POST['dom_sql_users']);
	$traff				= clean_input($_POST['dom_traffic']);
	$disk				= clean_input($_POST['dom_disk']);
>>>>>>> a8fd14fe

	// $domain_ip = $_POST['domain_ip'];
	$domain_php		= preg_replace("/\_/", "", $_POST['domain_php']);
	$domain_cgi		= preg_replace("/\_/", "", $_POST['domain_cgi']);
	$domain_dns		= preg_replace("/\_/", "", $_POST['domain_dns']);
	$allowbackup	= preg_replace("/\_/", "", $_POST['backup']);
	$domain_software_allowed = preg_replace("/\_/", "", $_POST['domain_software_allowed']);

	$ed_error = '';

	list($rsub_max, $rals_max, $rmail_max, $rftp_max, $rsql_db_max, $rsql_user_max) = check_reseller_permissions(
		$_SESSION['user_id'], 'all_permissions'
	);

	if ($rsub_max == "-1") {
		$sub = "-1";
	} elseif (!imscp_limit_check($sub, -1)) {
		$ed_error .= tr('Incorrect subdomains limit!');
	}

	if ($rals_max == "-1") {
		$als = "-1";
	} elseif (!imscp_limit_check($als, -1)) {
		$ed_error .= tr('Incorrect aliases limit!');
	}

	if ($rmail_max == "-1") {
		$mail = "-1";
	} elseif (!imscp_limit_check($mail, -1)) {
		$ed_error .= tr('Incorrect mail accounts limit!');
	}

	if ($rftp_max == "-1") {
		$ftp = "-1";
	} elseif (!imscp_limit_check($ftp, -1)) {
		$ed_error .= tr('Incorrect FTP accounts limit!');
	}

	if ($rsql_db_max == "-1") {
		$sql_db = "-1";
	} elseif (!imscp_limit_check($sql_db, -1)) {
		$ed_error .= tr('Incorrect SQL users limit!');
	} else if ($sql_db == -1 && $sql_user != -1) {
		$ed_error .= tr('SQL databases limit is <i>disabled</i>!');
	}

	if ($rsql_user_max == "-1") {
		$sql_user = "-1";
	} elseif (!imscp_limit_check($sql_user, -1)) {
		$ed_error .= tr('Incorrect SQL databases limit!');
	} else if ($sql_user == -1 && $sql_db != -1) {
		$ed_error .= tr('SQL users limit is <i>disabled</i>!');
	}

	if (!imscp_limit_check($traff, null)) {
		$ed_error .= tr('Incorrect traffic limit!');
	}
	if (!imscp_limit_check($disk, null)) {
		$ed_error .= tr('Incorrect disk quota limit!');
	}
	if ($domain_php == "no" && $domain_software_allowed == "yes") {
		$ed_error .= tr('The i-MSCP application installer needs PHP to enable it!');
	}

	// $user_props = generate_user_props($user_id);
	// $reseller_props = generate_reseller_props($reseller_id);
	list(
		$usub_current, $usub_max, $uals_current, $uals_max, $umail_current, $umail_max, $uftp_current, $uftp_max,
		$usql_db_current, $usql_db_max, $usql_user_current, $usql_user_max, $utraff_max, $udisk_max
	) = generate_user_props($user_id);

	$previous_utraff_max = $utraff_max;

	list(
		$rdmn_current, $rdmn_max, $rsub_current, $rsub_max, $rals_current, $rals_max, $rmail_current, $rmail_max,
		$rftp_current, $rftp_max, $rsql_db_current, $rsql_db_max, $rsql_user_current, $rsql_user_max, $rtraff_current,
		$rtraff_max, $rdisk_current, $rdisk_max
	) = get_reseller_default_props($sql, $reseller_id);

	list(,,,,,,$utraff_current, $udisk_current) = generate_user_traffic($user_id);

	if (empty($ed_error)) {
		calculate_user_dvals($sub, $usub_current, $usub_max, $rsub_current, $rsub_max, $ed_error, tr('Subdomain'));
		calculate_user_dvals($als, $uals_current, $uals_max, $rals_current, $rals_max, $ed_error, tr('Alias'));
		calculate_user_dvals($mail, $umail_current, $umail_max, $rmail_current, $rmail_max, $ed_error, tr('Mail'));
		calculate_user_dvals($ftp, $uftp_current, $uftp_max, $rftp_current, $rftp_max, $ed_error, tr('FTP'));
		calculate_user_dvals($sql_db, $usql_db_current, $usql_db_max, $rsql_db_current, $rsql_db_max, $ed_error, tr('SQL Database'));
	}

	if (empty($ed_error)) {
		$query = "
			SELECT
				COUNT(su.`sqlu_id`) AS cnt
			FROM
				`sql_user` AS su,
				`sql_database` AS sd
			WHERE
				su.`sqld_id` = sd.`sqld_id`
			AND
				sd.`domain_id` = ?
			;
		";

		$rs = exec_query($sql, $query, $_SESSION['edit_id']);
		calculate_user_dvals($sql_user, $rs->fields['cnt'], $usql_user_max, $rsql_user_current, $rsql_user_max, $ed_error, tr('SQL User'));
	}

	if (empty($ed_error)) {
		calculate_user_dvals(
			$traff, $utraff_current / 1024 / 1024 , $utraff_max, $rtraff_current, $rtraff_max, $ed_error, tr('Traffic')
		);

		calculate_user_dvals(
			$disk, $udisk_current / 1024 / 1024, $udisk_max, $rdisk_current, $rdisk_max, $ed_error, tr('Disk')
		);
	}

	if (empty($ed_error)) {
		// Set domains status to 'change' to update mod_cband's limit
		if ($previous_utraff_max != $utraff_max) {
			$query = "UPDATE `domain` SET `domain_status` = 'change' WHERE `domain_id` = ?";
			exec_query($sql, $query, $user_id);
			$query = "UPDATE `subdomain` SET `subdomain_status` = 'change' WHERE `domain_id` = ?";
			exec_query($sql, $query, $user_id);
			send_request();
		}

		$user_props = "$usub_current;$usub_max;";
		$user_props .= "$uals_current;$uals_max;";
		$user_props .= "$umail_current;$umail_max;";
		$user_props .= "$uftp_current;$uftp_max;";
		$user_props .= "$usql_db_current;$usql_db_max;";
		$user_props .= "$usql_user_current;$usql_user_max;";
		$user_props .= "$utraff_max;";
		$user_props .= "$udisk_max;";
		// $user_props .= "$domain_ip;";
		$user_props .= "$domain_php;";
		$user_props .= "$domain_cgi;";
		$user_props .= "$allowbackup;";
		$user_props .= "$domain_dns;";
		$user_props .= "$domain_software_allowed";
		update_user_props($user_id, $user_props);


        // Date-Picker domain expire update
        if($_POST['neverexpire'] != "on"){
            $domain_expires = datepicker_reseller_convert($datepicker);
        } else {
            $domain_expires = "0";
        }
		update_expire_date($user_id, $domain_expires);

		$reseller_props = "$rdmn_current;$rdmn_max;";
		$reseller_props .= "$rsub_current;$rsub_max;";
		$reseller_props .= "$rals_current;$rals_max;";
		$reseller_props .= "$rmail_current;$rmail_max;";
		$reseller_props .= "$rftp_current;$rftp_max;";
		$reseller_props .= "$rsql_db_current;$rsql_db_max;";
		$reseller_props .= "$rsql_user_current;$rsql_user_max;";
		$reseller_props .= "$rtraff_current;$rtraff_max;";
		$reseller_props .= "$rdisk_current;$rdisk_max";

		if (!update_reseller_props($reseller_id, $reseller_props)) {
			set_page_message(tr('Domain properties could not be updated!'));

			return false;
		}

		// Backup Settings
		$query = "UPDATE `domain` SET `allowbackup` = ? WHERE `domain_id` = ?;";
		$rs = exec_query($sql, $query, array($allowbackup, $user_id));

		// update the sql quotas, too
		$query = "SELECT `domain_name` FROM `domain` WHERE `domain_id` = ?;";
		$rs = exec_query($sql, $query, array($user_id));
		$temp_dmn_name = $rs->fields['domain_name'];

		$query = "SELECT COUNT(`name`) AS cnt FROM `quotalimits` WHERE `name` = ?;";
		$rs = exec_query($sql, $query, $temp_dmn_name);

		if ($rs->fields['cnt'] > 0) {
			// we need to update it
			if ($disk == 0) {
				$dlim = 0;
			} else {
				$dlim = $disk * 1024 * 1024;
			}

			$query = "UPDATE `quotalimits` SET `bytes_in_avail` = ? WHERE `name` = ?;";
			$rs = exec_query($sql, $query, array($dlim, $temp_dmn_name));
		}

		set_page_message(tr('Domain properties updated successfully!'));

		return true;
	} else {
		$tpl->assign('MESSAGE', $ed_error);
		$tpl->parse('PAGE_MESSAGE', 'page_message');

		return false;
	}
} // End of check_user_data()

function calculate_user_dvals($data, $u, &$umax, &$r, $rmax, &$err, $obj) {

	if ($rmax == -1 && $umax >= 0) {
		if ($u > 0) {
			$err .= tr('The <em>%s</em> service cannot be disabled!', $obj) . tr('There are <em>%s</em> records on system!', $obj);
			return;
		} else if ($data != -1){
			$err .= tr('The <em>%s</em> have to be disabled!', $obj) . tr('The admin has <em>%s</em> disabled on this system!', $obj);
			return;
		} else {
			$umax = $data;
		}
		return;
	} else if ($rmax == 0 && $umax == -1) {
		if ($data == -1) {
			return;
		} else if ($data == 0) {
			$umax = $data;
			return;
		} else if ($data > 0) {
			$umax = $data;
			$r += $umax;
			return;
		}
	} else if ($rmax == 0 && $umax == 0) {
		if ($data == -1) {
			if ($u > 0) {
				$err .= tr('The <em>%s</em> service cannot be disabled!', $obj) . tr('There are <em>%s</em> records on system!', $obj);
			} else {
				$umax = $data;
			}

			return;
		} else if ($data == 0) {
			return;
		} else if ($data > 0) {
			if ($u > $data) {
				$err .= tr('The <em>%s</em> service cannot be limited!', $obj) . tr('Specified number is smaller than <em>%s</em> records, present on the system!', $obj);
			} else {
				$umax = $data;
				$r += $umax;
			}
			return;
		}
	} else if ($rmax == 0 && $umax > 0) {
		if ($data == -1) {
			if ($u > 0) {
				$err .= tr('The <em>%s</em> service cannot be disabled!', $obj) . tr('There are <em>%s</em> records on the system!', $obj);
			} else {
				$r -= $umax;
				$umax = $data;
			}
			return;
		} else if ($data == 0) {
			$r -= $umax;
			$umax = $data;
			return;
		} else if ($data > 0) {
			if ($u > $data) {
				$err .= tr('The <em>%s</em> service cannot be limited!', $obj) . tr('Specified number is smaller than <em>%s</em> records, present on the system!', $obj);
			} else {
				if ($umax > $data) {
					$data_dec = $umax - $data;
					$r -= $data_dec;
				} else {
					$data_inc = $data - $umax;
					$r += $data_inc;
				}
				$umax = $data;
			}
			return;
		}
	} else if ($rmax > 0 && $umax == -1) {
		if ($data == -1) {
			return;
		} else if ($data == 0) {
			$err .= tr('The <em>%s</em> service cannot be unlimited!', $obj) . tr('There are reseller limits for the <em>%s</em> service!', $obj);
			return;
		} else if ($data > 0) {
			if ($r + $data > $rmax) {
				$err .= tr('The <em>%s</em> service cannot be limited!', $obj) . tr('You are exceeding reseller limits for the <em>%s</em> service!', $obj);
			} else {
				$r += $data;

				$umax = $data;
			}

			return;
		}
	} else if ($rmax > 0 && $umax == 0) {
		// We Can't Get Here! This clone is present only for sample purposes;
		if ($data == -1) {
			die("FIXME: ". __FILE__ .":". __LINE__);
		} else if ($data == 0) {
			die("FIXME: ". __FILE__ .":". __LINE__);
		} else if ($data > 0) {
			die("FIXME: ". __FILE__ .":". __LINE__);
		}
	} else if ($rmax > 0 && $umax > 0) {
		if ($data == -1) {
			if ($u > 0) {
				$err .= tr('The <em>%s</em> service cannot be disabled!', $obj) . tr('There are <em>%s</em> records on the system!', $obj);
			} else {
				$r -= $umax;
				$umax = $data;
			}

			return;
		} else if ($data == 0) {
			$err .= tr('The <em>%s</em> service cannot be unlimited!', $obj) . tr('There are reseller limits for the <em>%s</em> service!', $obj);

			return;
		} else if ($data > 0) {
			if ($u > $data) {
				$err .= tr('The <em>%s</em> service cannot be limited!', $obj) . tr('Specified number is smaller than <em>%s</em> records, present on the system!', $obj);
			} else {
				if ($umax > $data) {
					$data_dec = $umax - $data;
					$r -= $data_dec;
				} else {
					$data_inc = $data - $umax;

					if ($r + $data_inc > $rmax) {
						$err .= tr('The <em>%s</em> service cannot be limited!', $obj) . tr('You are exceeding reseller limits for the <em>%s</em> service!', $obj);
						return;
					}

					$r += $data_inc;
				}

				$umax = $data;
			}

			return;
		}
	}
} // End of calculate_user_dvals()

$tpl->parse('PAGE', 'page');
$tpl->prnt();

if ($cfg->DUMP_GUI_DEBUG) {
	dump_gui_debug();
}

unset_messages();<|MERGE_RESOLUTION|>--- conflicted
+++ resolved
@@ -73,46 +73,6 @@
  */
 $tpl->assign(
 	array(
-<<<<<<< HEAD
-		'TR_EDIT_DOMAIN'					=> tr('Edit Domain'),
-		'TR_DOMAIN_PROPERTIES'				=> tr('Domain properties'),
-		'TR_DOMAIN_NAME'					=> tr('Domain name'),
-		'TR_DOMAIN_EXPIRE'					=> tr('Domain expire'),
-		'TR_DOMAIN_NEW_EXPIRE'				=> tr('New expire date'),
-		'TR_DOMAIN_EXPIRE_UNCHANGED'		=> tr('Unchanged'),
-		'TR_DOMAIN_EXPIRE_NEVER'			=> tr('Never'),
-		'TR_DOMAIN_EXPIRE_MIN_1_MONTH'		=> tr('- 1 Month'),
-		'TR_DOMAIN_EXPIRE_PLUS_1_MONTH'		=> tr('+ 1 Month'),
-		'TR_DOMAIN_EXPIRE_PLUS_2_MONTHS'	=> tr('+ 2 Months'),
-		'TR_DOMAIN_EXPIRE_PLUS_3_MONTHS'	=> tr('+ 3 Months'),
-		'TR_DOMAIN_EXPIRE_PLUS_6_MONTHS'	=> tr('+ 6 Months'),
-		'TR_DOMAIN_EXPIRE_PLUS_1_YEAR'		=> tr('+ 1 Year'),
-		'TR_DOMAIN_EXPIRE_PLUS_2_YEARS'		=> tr('+ 2 Years'),
-		'TR_DOMAIN_IP'						=> tr('Domain IP'),
-		'TR_PHP_SUPP'						=> tr('PHP support'),
-		'TR_CGI_SUPP'						=> tr('CGI support'),
-		'TR_DNS_SUPP'						=> tr('Manual DNS support (EXPERIMENTAL)'),
-		'TR_SUBDOMAINS'						=> tr('Max subdomains<br /><i>(-1 disabled, 0 unlimited)</i>'),
-		'TR_ALIAS'							=> tr('Max aliases<br /><i>(-1 disabled, 0 unlimited)</i>'),
-		'TR_MAIL_ACCOUNT'					=> tr('Mail accounts limit <br /><i>(-1 disabled, 0 unlimited)</i>'),
-		'TR_FTP_ACCOUNTS'					=> tr('FTP accounts limit <br /><i>(-1 disabled, 0 unlimited)</i>'),
-		'TR_SQL_DB'							=> tr('SQL databases limit <br /><i>(-1 disabled, 0 unlimited)</i>'),
-		'TR_SQL_USERS'						=> tr('SQL users limit <br /><i>(-1 disabled, 0 unlimited)</i>'),
-		'TR_TRAFFIC'						=> tr('Traffic limit [MB] <br /><i>(0 unlimited)</i>'),
-		'TR_DISK'							=> tr('Disk limit [MB] <br /><i>(0 unlimited)</i>'),
-		'TR_USER_NAME'						=> tr('Username'),
-		'TR_BACKUP'							=> tr('Backup'),
-		'TR_BACKUP_DOMAIN'					=> tr('Domain'),
-		'TR_BACKUP_SQL'						=> tr('SQL'),
-		'TR_BACKUP_FULL'					=> tr('Full'),
-		'TR_BACKUP_NO'						=> tr('No'),
-		'TR_UPDATE_DATA'					=> tr('Submit changes'),
-		'TR_CANCEL'							=> tr('Cancel'),
-		'TR_YES'							=> tr('Yes'),
-		'TR_NO'								=> tr('No'),
-		'TR_DMN_EXP_HELP'					=> tr("In case 'Domain expire' is 'N/A', the expiration date will be set from today."),
-		'TR_SOFTWARE_SUPP' 					=> tr('i-MSCP application installer')
-=======
 		'TR_EDIT_DOMAIN'		=> tr('Edit Domain'),
 		'TR_DOMAIN_PROPERTIES'	=> tr('Domain properties'),
 		'TR_DOMAIN_NAME'		=> tr('Domain name'),
@@ -141,18 +101,14 @@
 		'TR_YES'				=> tr('Yes'),
 		'TR_NO'					=> tr('No'),
 		'TR_EXPIRE_CHECKBOX'	=> tr('or Check for <strong>never Expire</strong>'),
+		'TR_SOFTWARE_SUPP' 					=> tr('i-MSCP application installer'),
 		'TR_DMN_EXP_HELP'		=> tr("In case 'Domain expire' is 'N/A', the expiration date will be set from today.")
->>>>>>> a8fd14fe
 	)
 );
 
 gen_reseller_mainmenu($tpl, $cfg->RESELLER_TEMPLATE_PATH . '/main_menu_users_manage.tpl');
 gen_reseller_menu($tpl, $cfg->RESELLER_TEMPLATE_PATH . '/menu_users_manage.tpl');
-<<<<<<< HEAD
 get_reseller_software_permission (&$tpl,&$sql,$_SESSION['user_id']);
-
-=======
->>>>>>> a8fd14fe
 gen_logged_from($tpl);
 gen_page_message($tpl);
 
@@ -193,20 +149,7 @@
  */
 function load_user_data($user_id, $domain_id) {
 
-<<<<<<< HEAD
-	// NXW: Some unused variables so...
-	/*
-	global $domain_name, $domain_expires, $domain_ip, $php_sup;
-	global $cgi_supp , $sub, $als;
-	global $mail, $ftp, $sql_db;
-	global $sql_user, $traff, $disk;
-	global $username;
-	global $dns_supp;
-	*/
 	global $sub, $als, $mail, $ftp, $sql_db, $sql_user, $traff, $disk, $software_supp;
-=======
-	global $sub, $als, $mail, $ftp, $sql_db, $sql_user, $traff, $disk;
->>>>>>> a8fd14fe
 
 	$sql = iMSCP_Registry::get('Db');
 
@@ -237,16 +180,9 @@
  * Load additional data
  */
 function load_additional_data($user_id, $domain_id) {
-<<<<<<< HEAD
-	global $domain_name, $domain_expires, $domain_ip, $php_sup;
-	global $cgi_supp, $username, $allowbackup;
-	global $dns_supp;
-	global $software_supp;
-=======
->>>>>>> a8fd14fe
 
 	global $domain_name, $domain_expires, $domain_ip, $php_sup, $cgi_supp, $username, $allowbackup, $dns_supp,
-	$domain_expires_date;
+	$domain_expires_date, $software_supp;
 
 	/**
 	 * @var $cfg iMSCP_Config_Handler_File
@@ -262,20 +198,8 @@
 	// Get domain data
 	$query = "
 		SELECT
-<<<<<<< HEAD
-			`domain_name`,
-			`domain_expires`,
-			`domain_ip_id`,
-			`domain_php`,
-			`domain_cgi`,
-			`domain_admin_id`,
-			`allowbackup`,
-			`domain_dns`,
-			`domain_software_allowed`
-=======
 			`domain_name`, `domain_expires`, `domain_ip_id`, `domain_php`, `domain_cgi`, `domain_admin_id`,
-			`allowbackup`, `domain_dns`
->>>>>>> a8fd14fe
+			`allowbackup`, `domain_dns`, `domain_software_allowed`
 		FROM
 			`domain`
 		WHERE
@@ -305,11 +229,8 @@
 	$allowbackup		= $data['allowbackup'];
 	$domain_admin_id	= $data['domain_admin_id'];
 	$dns_supp			= $data['domain_dns'];
-<<<<<<< HEAD
 	$software_supp 		= $data['domain_software_allowed'];
-=======
-
->>>>>>> a8fd14fe
+
 	// Get IP of domain
 	$query = "
 		SELECT
@@ -348,20 +269,10 @@
 /**
  * Show user data
  */
-<<<<<<< HEAD
-function gen_editdomain_page(&$tpl) {
-	global $domain_name, $domain_expires, $domain_new_expire, $domain_ip, $php_sup;
-	global $cgi_supp , $sub, $als;
-	global $mail, $ftp, $sql_db;
-	global $sql_user, $traff, $disk;
-	global $username, $allowbackup;
-	global $dns_supp, $software_supp;
-=======
 function gen_editdomain_page($tpl) {
 
 	global $domain_name, $domain_expires, $domain_ip, $php_sup, $cgi_supp , $sub, $als, $mail, $ftp,
-		$sql_db,$sql_user, $traff, $disk, $username, $allowbackup, $dns_supp, $domain_expires_date;
->>>>>>> a8fd14fe
+		$sql_db,$sql_user, $traff, $disk, $username, $allowbackup, $dns_supp, $domain_expires_date, $software_supp;
 
 	/**
 	 * @var $cfg iMSCP_Config_Handler_File
@@ -443,39 +354,10 @@
 
 	$tpl->assign(
 		array(
-<<<<<<< HEAD
-			'PHP_YES'					=> ($php_sup == 'yes') ? $cfg->HTML_SELECTED : '',
-			'PHP_NO'					=> ($php_sup != 'yes') ? $cfg->HTML_SELECTED : '',
-			'CGI_YES'					=> ($cgi_supp == 'yes') ? $cfg->HTML_SELECTED : '',
-			'CGI_NO'					=> ($cgi_supp != 'yes') ? $cfg->HTML_SELECTED : '',
-			'DNS_YES'					=> ($dns_supp == 'yes') ? $cfg->HTML_SELECTED : '',
-			'DNS_NO'					=> ($dns_supp != 'yes') ? $cfg->HTML_SELECTED : '',
-			'SOFTWARE_YES'				=> ($software_supp == 'yes') ? $cfg->HTML_SELECTED : '',
-			'SOFTWARE_NO'				=> ($software_supp != 'yes') ? $cfg->HTML_SELECTED : '',
-			'VL_DOMAIN_NAME'			=> tohtml($domain_name),
-			'VL_DOMAIN_EXPIRE'			=> $domain_expires,
-			'VL_DOMAIN_IP'				=> $domain_ip,
-			'VL_DOM_SUB'				=> $sub,
-			'VL_DOM_ALIAS'				=> $als,
-			'VL_DOM_MAIL_ACCOUNT'		=> $mail,
-			'VL_FTP_ACCOUNTS'			=> $ftp,
-			'VL_SQL_DB'					=> $sql_db,
-			'VL_SQL_USERS'				=> $sql_user,
-			'VL_TRAFFIC'				=> $traff,
-			'VL_DOM_DISK'				=> $disk,
-			'VL_USER_NAME'				=> tohtml($username),
-			'EXPIRE_UNCHANGED_SET'		=> ($domain_new_expire === '0') ? $cfg->HTML_SELECTED : '',
-			'EXPIRE_NEVER_SET'			=> ($domain_new_expire === 'OFF') ? $cfg->HTML_SELECTED : '',
-			'EXPIRE_1_MIN_MONTH_SET'	=> ($domain_new_expire === '-1') ? $cfg->HTML_SELECTED : '',
-			'EXPIRE_1_PLUS_MONTH_SET'	=> ($domain_new_expire === '1') ? $cfg->HTML_SELECTED : '',
-			'EXPIRE_2_PLUS_MONTH_SET'	=> ($domain_new_expire === '2') ? $cfg->HTML_SELECTED : '',
-			'EXPIRE_3_PLUS_MONTH_SET'	=> ($domain_new_expire === '3') ? $cfg->HTML_SELECTED : '',
-			'EXPIRE_6_PLUS_MONTH_SET'	=> ($domain_new_expire === '6') ? $cfg->HTML_SELECTED : '',
-			'EXPIRE_1_PLUS_YEAR_SET'	=> ($domain_new_expire === '12') ? $cfg->HTML_SELECTED : '',
-			'EXPIRE_2_PLUS_YEARS_SET'	=> ($domain_new_expire === '24') ? $cfg->HTML_SELECTED : '',
-=======
 			'PHP_YES'				=> ($php_sup == 'yes') ? $cfg->HTML_SELECTED : '',
 			'PHP_NO'				=> ($php_sup != 'yes') ? $cfg->HTML_SELECTED : '',
+			'SOFTWARE_YES'			=> ($software_supp == 'yes') ? $cfg->HTML_SELECTED : '',
+			'SOFTWARE_NO'			=> ($software_supp != 'yes') ? $cfg->HTML_SELECTED : '',
 			'CGI_YES'				=> ($cgi_supp == 'yes') ? $cfg->HTML_SELECTED : '',
 			'CGI_NO'				=> ($cgi_supp != 'yes') ? $cfg->HTML_SELECTED : '',
 			'DNS_YES'				=> ($dns_supp == 'yes') ? $cfg->HTML_SELECTED : '',
@@ -493,7 +375,6 @@
 			'VL_TRAFFIC'			=> $traff,
 			'VL_DOM_DISK'			=> $disk,
 			'VL_USER_NAME'			=> tohtml($username),
->>>>>>> a8fd14fe
 		)
 	);
 } // End of gen_editdomain_page()
@@ -501,27 +382,10 @@
 /**
  * Check input data
  */
-<<<<<<< HEAD
-function check_user_data(&$tpl, &$sql, $reseller_id, $user_id) {
-
-	global $sub, $als, $mail, $ftp, $sql_db, $sql_user, $traff, $disk, $sql,
-		$domain_php, $domain_cgi, $allowbackup, $domain_dns, $domain_expires,
-		$domain_new_expire, $domain_software_allowed;
-
-	$domain_new_expire = clean_input($_POST['dmn_expire']);
-	$sub 			= clean_input($_POST['dom_sub']);
-	$als 			= clean_input($_POST['dom_alias']);
-	$mail 			= clean_input($_POST['dom_mail_acCount']);
-	$ftp 			= clean_input($_POST['dom_ftp_acCounts']);
-	$sql_db 		= clean_input($_POST['dom_sqldb']);
-	$sql_user 		= clean_input($_POST['dom_sql_users']);
-	$traff 			= clean_input($_POST['dom_traffic']);
-	$disk 			= clean_input($_POST['dom_disk']);
-=======
 function check_user_data($tpl, $sql, $reseller_id, $user_id) {
 
 	global $sub, $als, $mail, $ftp, $sql_db, $sql_user, $traff, $disk, $sql, $domain_php, $domain_cgi, $allowbackup,
-		$domain_dns, $domain_expires, $domain_new_expire;
+		$domain_dns, $domain_expires, $domain_new_expire, $domain_software_allowed;
 
 	$datepicker			= clean_input($_POST['dmn_expire_date']);
 	$domain_new_expire	= clean_input($_POST['dmn_expire']);
@@ -533,7 +397,6 @@
 	$sql_user			= clean_input($_POST['dom_sql_users']);
 	$traff				= clean_input($_POST['dom_traffic']);
 	$disk				= clean_input($_POST['dom_disk']);
->>>>>>> a8fd14fe
 
 	// $domain_ip = $_POST['domain_ip'];
 	$domain_php		= preg_replace("/\_/", "", $_POST['domain_php']);
