--- conflicted
+++ resolved
@@ -2106,7 +2106,7 @@
 	{
 		return "DELETE FROM `config` WHERE `name` IN('PORT_AMAVIS', 'PORT_SPAMASSASSIN')";
 	}
-
+	
 	/**
 	 * Adds the protected webfolder to the hostingplans
 	 *
@@ -2174,29 +2174,4 @@
 
 		return $sqlUdp;
 	}
-<<<<<<< HEAD
-	
-	/**
-	 * Add unique key to server_ips
-	 *
-	 * @return string SQL statement to be e executed
-	 */
-	protected  function _databaseUpdate_146()
-	{
-		return "ALTER TABLE `server_ips` ADD UNIQUE `ip_number` (`ip_number`)";
-=======
-
-	/**
-	 * Adds unique index for name of database and database user.
-	 *
-	 * @return array Stack of SQL statements to be executed
-	 */
-	protected function _databaseUpdate_146()
-	{
-		return array(
-			"ALTER TABLE `sql_database` ADD UNIQUE `database_name` (`sqld_name`)",
-			"ALTER TABLE `sql_user` ADD UNIQUE `db_user_name` (`sqlu_name`)",
-		);
->>>>>>> 071e2ad6
-	}
 }