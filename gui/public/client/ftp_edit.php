<?php
/**
 * i-MSCP - internet Multi Server Control Panel
 * Copyright (C) 2010-2013 by i-MSCP team
 *
 * This program is free software; you can redistribute it and/or
 * modify it under the terms of the GNU General Public License
 * as published by the Free Software Foundation; either version 2
 * of the License, or (at your option) any later version.
 *
 * This program is distributed in the hope that it will be useful,
 * but WITHOUT ANY WARRANTY; without even the implied warranty of
 * MERCHANTABILITY or FITNESS FOR A PARTICULAR PURPOSE.  See the
 * GNU General Public License for more details.
 *
 * You should have received a copy of the GNU General Public License
 * along with this program; if not, write to the Free Software
 * Foundation, Inc., 51 Franklin Street, Fifth Floor, Boston, MA  02110-1301, USA.
 *
 * @category    iMSCP
 * @package	    iMSCP_Core
 * @subpackage  Client_Ftp
 * @copyright   2010-2013 by i-MSCP team
 * @author      Laurent Declercq <l.declercq@nuxwin.com>
 * @link        http://www.i-mscp.net i-MSCP Home Site
 * @license     http://www.gnu.org/licenses/gpl-2.0.txt GPL v2
 */

// Include core library
require_once 'imscp-lib.php';

/***********************************************************************************************************************
 * Functions
 */

/**
 * Generate page data
 *
 * @param iMSCP_pTemplate $tpl Template engine instance
 * @param string $ftpUserId Ftp userid
 * @param string $mainDomainName Main domain name
 * @return void
 */
function generatePageData($tpl, $ftpUserId, $mainDomainName)
{
	/** @var $cfg iMSCP_Config_Handler_File */
	$cfg = iMSCP_Registry::get('config');

	$query = "SELECT `homedir` FROM `ftp_users` WHERE `userid` = ?";
	$stmt = exec_query($query, $ftpUserId);

	$ftpHomeDir = $stmt->fields['homedir'];
	$customerHomeDir = $cfg->FTP_HOMEDIR . '/' . $mainDomainName;

	if ($ftpHomeDir == $customerHomeDir) {
		$customFtpHomeDir = '/';
	} else {
		$customFtpHomeDir = substr($ftpHomeDir, strlen($customerHomeDir));
	}

	$tpl->assign(
		array(
			'USERNAME' => tohtml($ftpUserId),
			'PASSWORD' => '',
			'PASSWORD_REPEAT' => '',
			'HOME_DIR' => (isset($_POST['home_dir'])) ? tohtml($_POST['home_dir']) : tohtml($customFtpHomeDir),
			'ID' => tohtml($ftpUserId),
		)
	);
}

/**
 * Update Ftp account
 *
 * @param string $userid Ftp userid
 * @param string $mainDomainName Main domain name
 * @return bool TRUE on success, FALSE on failure
 */
function updateFtpAccount($userid, $mainDomainName)
{
	$ret = true;

	if (!empty($_POST['password'])) {
		if (empty($_POST['password_repeat']) || $_POST['password'] !== $_POST['password_repeat']) {
			set_page_message(tr("Passwords do not match."), 'error');
			$ret = false;
		}

		if (!checkPasswordSyntax($_POST['password'])) {
			$ret = false;
		}

		$rawPassword = $_POST['password'];
		$password = cryptPasswordWithSalt($rawPassword);
	}

	if (isset($_POST['home_dir'])) {
		$homeDir = clean_input($_POST['home_dir']);

		if($homeDir != '/' && $homeDir != '') {
			// Strip possible double-slashes
			$homeDir = str_replace('//', '/', $homeDir);

			// Check for updirs '..'
			if (strpos($homeDir, '..') !== false) {
				set_page_message(tr('Invalid home directory.'), 'error');
				$ret = false;
			}

			if($ret) {
				$vfs = new iMSCP_VirtualFileSystem($mainDomainName);

				// Check for directory existence
				if (!$vfs->exists($homeDir)) {
					set_page_message(tr("Home directory '%s' doesn't exist", $homeDir), 'error');
					$ret = false;
				}
			}
		}
	} else {
		showBadRequestErrorPage();
		exit;
	}

	if($ret) {
		iMSCP_Events_Manager::getInstance()->dispatch(iMSCP_Events::onBeforeEditFtp, array('ftpUserId' => $userid));

		/** @var $cfg iMSCP_Config_Handler_File */
		$cfg = iMSCP_Registry::get('config');
		$homeDir = rtrim(str_replace('//', '/', $cfg->FTP_HOMEDIR . '/' . $mainDomainName . '/' . $homeDir), '/');

		if (isset($rawPassword) && isset($password) && isset($homeDir)) {
			$query = "UPDATE `ftp_users` SET `passwd` = ?, `rawpasswd` = ?, `homedir` = ? WHERE `userid` = ?";
			exec_query($query, array($password, $rawPassword, $homeDir, $userid));
		} else {
			$query = "UPDATE `ftp_users` SET `homedir` = ? WHERE `userid` = ?";
			exec_query($query, array($homeDir, $userid));
		}

		iMSCP_Events_Manager::getInstance()->dispatch(iMSCP_Events::onAfterEditFtp, array('ftpUserId' => $userid));

		write_log(sprintf("%s updated Ftp account: %s", $_SESSION['user_logged'], $userid), E_USER_NOTICE);
		set_page_message(tr('FTP account successfully updated.'), 'success');
	}

	return $ret;
}

/***********************************************************************************************************************
 * Main
 */
iMSCP_Events_Manager::getInstance()->dispatch(iMSCP_Events::onClientScriptStart);

check_login('user');

customerHasFeature('ftp') or showBadRequestErrorPage();

if (isset($_GET['id'])) {
	$userid = clean_input($_GET['id']);

	if (who_owns_this($userid, 'ftpuser') != $_SESSION['user_id']) {
		showBadRequestErrorPage();
	}

	$stmt = exec_query("SELECT `domain_name` FROM `domain` WHERE`domain_admin_id` = ?", $_SESSION['user_id']);
	$mainDomainName = $stmt->fields['domain_name'];

	if (!empty($_POST)) {
		if(updateFtpAccount($userid, $mainDomainName)) {
			redirectTo('ftp_accounts.php');
		}
	}

	$tpl = new iMSCP_pTemplate();
	$tpl->define_dynamic(
		array(
			'layout' => 'shared/layouts/ui.tpl',
			'page' => 'client/ftp_edit.tpl',
			'page_message' => 'layout'
		)
	);

	$tpl->assign(
		array(
<<<<<<< HEAD
			'TR_PAGE_TITLE' => tr('Client / FTP / Overview / Edit FTP Account'),
			'THEME_CHARSET' => tr('encoding'),
=======
			'TR_PAGE_TITLE' => tr('Client / Ftp / Overview / Edit Ftp Account'),
>>>>>>> 21440674
			'ISP_LOGO' => layout_getUserLogo(),
			'TR_FTP_USER_DATA' => tr('Ftp account data'),
			'TR_USERNAME' => tr('Username'),
			'TR_PASSWORD' => tr('Password'),
			'TR_PASSWORD_REPEAT' => tr('Repeat password'),
			'TR_HOME_DIR' => tr('Home directory'),
			'CHOOSE_DIR' => tr('Choose dir'),
			'TR_CHANGE' => tr('Update'),
			'TR_CANCEL' => tr('Cancel')
		)
	);

	generatePageData($tpl, $userid, $mainDomainName);
	generateNavigation($tpl);
	generatePageMessage($tpl);

	$tpl->parse('LAYOUT_CONTENT', 'page');

	iMSCP_Events_Manager::getInstance()->dispatch(iMSCP_Events::onClientScriptEnd, array('templateEngine' => $tpl));

	$tpl->prnt();

	unsetMessages();
} else {
	showBadRequestErrorPage();
}<|MERGE_RESOLUTION|>--- conflicted
+++ resolved
@@ -182,12 +182,7 @@
 
 	$tpl->assign(
 		array(
-<<<<<<< HEAD
 			'TR_PAGE_TITLE' => tr('Client / FTP / Overview / Edit FTP Account'),
-			'THEME_CHARSET' => tr('encoding'),
-=======
-			'TR_PAGE_TITLE' => tr('Client / Ftp / Overview / Edit Ftp Account'),
->>>>>>> 21440674
 			'ISP_LOGO' => layout_getUserLogo(),
 			'TR_FTP_USER_DATA' => tr('Ftp account data'),
 			'TR_USERNAME' => tr('Username'),
