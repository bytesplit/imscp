#!/usr/bin/perl

=head1 NAME

 Modules::SubAlias - i-MSCP SubAlias module

=cut

# i-MSCP - internet Multi Server Control Panel
# Copyright (C) 2010-2014 by internet Multi Server Control Panel
#
# This program is free software; you can redistribute it and/or
# modify it under the terms of the GNU General Public License
# as published by the Free Software Foundation; either version 2
# of the License, or (at your option) any later version.
#
# This program is distributed in the hope that it will be useful,
# but WITHOUT ANY WARRANTY; without even the implied warranty of
# MERCHANTABILITY or FITNESS FOR A PARTICULAR PURPOSE. See the
# GNU General Public License for more details.
#
# You should have received a copy of the GNU General Public License
# along with this program; if not, write to the Free Software
# Foundation, Inc., 51 Franklin Street, Fifth Floor, Boston, MA 02110-1301, USA.
#
# @category    i-MSCP
# @copyright   2010-2014 by i-MSCP | http://i-mscp.net
# @author      Daniel Andreca <sci2tech@gmail.com>
# @author      Laurent Declercq <l.declercq@nuxwin.com>
# @link        http://i-mscp.net i-MSCP Home Site
# @license     http://www.gnu.org/licenses/gpl-2.0.html GPL v2

package Modules::SubAlias;

use strict;
use warnings;

no if $] >= 5.017011, warnings => 'experimental::smartmatch';

use iMSCP::Debug;
use iMSCP::Database;
use iMSCP::Execute;
use iMSCP::Dir;
use Net::LibIDN qw/idn_to_unicode/;
use parent 'Modules::Subdomain';

=head1 DESCRIPTION

 i-MSCP SubAlias module.

=head1 PUBLIC METHODS

=over 4

=item process($subAliasId)

 Process module

 Param int $subAliasId Subdomain alias unique identifier
 Return int 0 on success, other on failure

=cut

sub process
{
	my ($self, $subAliasId) = @_;

	my $rs = $self->_loadData($subAliasId);
	return $rs if $rs;

	my @sql;

	if($self->{'subdomain_alias_status'} ~~ ['toadd', 'tochange', 'toenable']) {
		$rs = $self->add();

		@sql = (
			'UPDATE subdomain_alias SET subdomain_alias_status = ? WHERE subdomain_alias_id = ?',
			($rs ? scalar getMessageByType('error') : 'ok'),
			$subAliasId
		);
	} elsif($self->{'subdomain_alias_status'} eq 'todelete') {
		$rs = $self->delete();

		if($rs) {
			@sql = (
				'UPDATE subdomain_alias SET subdomain_alias_status = ? WHERE subdomain_alias_id = ?',
				scalar getMessageByType('error'),
				$subAliasId
			);
		} else {
			@sql = ('DELETE FROM subdomain_alias WHERE subdomain_alias_id = ?', $subAliasId);
		}
	} elsif($self->{'subdomain_alias_status'} eq 'todisable') {
		$rs = $self->disable();

		@sql = (
			'UPDATE subdomain_alias SET subdomain_alias_status = ? WHERE subdomain_alias_id = ?',
			($rs ? scalar getMessageByType('error') : 'disabled'),
			$subAliasId
		);
	} elsif($self->{'subdomain_alias_status'} eq 'torestore') {
		$rs = $self->restore();

		@sql = (
			'UPDATE subdomain_alias SET subdomain_alias_status = ? WHERE subdomain_alias_id = ?',
			($rs ? scalar getMessageByType('error') : 'ok'),
			$subAliasId
		);
	}

	my $rdata = iMSCP::Database->factory()->doQuery('dummy', @sql);
	unless(ref $rdata eq 'HASH') {
		error($rdata);
		return 1;
	}

	$rs;
}

=back

=head1 PRIVATE METHODS

=over 4

=item _loadData($subAliasId)

 Load data

 Param int $subAliasId Subdomain alias unique identifier
 Return int 0 on success, other on failure

=cut

sub _loadData
{
	my ($self, $subAliasId) = @_;

	my $rdata = iMSCP::Database->factory()->doQuery(
		'subdomain_alias_id',
		"
			SELECT
				sub.*, domain_name AS user_home, alias_name, alias.external_mail, domain_admin_id, domain_php, domain_cgi,
				domain_traffic_limit, domain_mailacc_limit, domain_dns, domain.domain_id, web_folder_protection,
				ips.ip_number, mail_count.mail_on_domain
			FROM
				subdomain_alias AS sub
			INNER JOIN
				domain_aliasses AS alias ON (sub.alias_id = alias.alias_id)
			INNER JOIN
				domain ON (alias.domain_id = domain.domain_id)
			INNER JOIN
				server_ips AS ips ON (alias.alias_ip_id = ips.ip_id)
			LEFT JOIN
				(
					SELECT
						sub_id AS id, COUNT(sub_id) AS mail_on_domain
					FROM
						mail_users
					WHERE
						sub_id= ?
					AND
						mail_type IN ('alssub_mail', 'alssub_forward', 'alssub_mail,alssub_forward', 'alssub_catchall')
					GROUP BY
						sub_id
				) AS mail_count
			ON
				(sub.subdomain_alias_id = mail_count.id)
			WHERE
				sub.subdomain_alias_id = ?
		",
		$subAliasId,
		$subAliasId
	);
	unless(ref $rdata eq 'HASH') {
		error($rdata);
		return 1;
	}

	unless(exists $rdata->{$subAliasId}) {
		error("Subdomain alias with ID $subAliasId has not been found or is in an inconsistent state");
		return 1;
	}

	%{$self} = (%{$self}, %{$rdata->{$subAliasId}});

	0;
}

=item _getHttpdData($action)

 Data provider method for Httpd servers

 Param string $action Action
 Return hash Hash containing module data

=cut

sub _getHttpdData
{
	my ($self, $action) = @_;

	unless($self->{'httpd'}) {
		my $groupName = my $userName = $main::imscpConfig{'SYSTEM_USER_PREFIX'} .
			($main::imscpConfig{'SYSTEM_USER_MIN_UID'} + $self->{'domain_admin_id'});

		my $homeDir = "$main::imscpConfig{'USER_WEB_DIR'}/$self->{'user_home'}";
		$homeDir =~ s~/+~/~g;
		$homeDir =~ s~/$~~g;

		my $webDir = "$homeDir/$self->{'subdomain_alias_mount'}";
		$webDir =~ s~/+~/~g;
		$webDir =~ s~/$~~g;

		my $db = iMSCP::Database->factory();

<<<<<<< HEAD
	my $haveCert = exists $certData->{$self->{'subdomain_alias_id'}} &&
		$self->isValidCertificate($self->{'subdomain_alias_name'} . '.' . $self->{'alias_name'});

	$self->{'httpd'} = {
		DOMAIN_ADMIN_ID => $self->{'domain_admin_id'},
		DOMAIN_TYPE => 'alssub',
		DOMAIN_NAME => $self->{'subdomain_alias_name'} . '.' . $self->{'alias_name'},
		DOMAIN_NAME_UNICODE => idn_to_unicode($self->{'subdomain_alias_name'} . '.' . $self->{'alias_name'}, 'UTF-8'),
		PARENT_DOMAIN_NAME => $self->{'alias_name'},
		ROOT_DOMAIN_NAME => $self->{'user_home'},
		DOMAIN_IP => $self->{'ip_number'},
		WWW_DIR => $main::imscpConfig{'USER_WEB_DIR'},
		HOME_DIR => $homeDir,
		WEB_DIR => $webDir,
		MOUNT_POINT => $self->{'subdomain_alias_mount'},
		PEAR_DIR => $main::imscpConfig{'PEAR_DIR'},
		PHP_TIMEZONE => $main::imscpConfig{'PHP_TIMEZONE'},
		BASE_SERVER_VHOST_PREFIX => 'http://',
		BASE_SERVER_VHOST => $main::imscpConfig{'BASE_SERVER_VHOST'},
		BASE_SERVER_VHOST_PORT => $main::imscpConfig{'BASE_SERVER_VHOST_HTTP_PORT'},
		USER => $userName,
		GROUP => $groupName,
		PHP_SUPPORT => $self->{'domain_php'},
		CGI_SUPPORT => $self->{'domain_cgi'},
		WEB_FOLDER_PROTECTION => $self->{'web_folder_protection'},
		SSL_SUPPORT => $haveCert,
		BWLIMIT => $self->{'domain_traffic_limit'},
		ALIAS => $userName . 'subals' . $self->{'subdomain_alias_id'},
		FORWARD => (defined $self->{'subdomain_alias_url_forward'} && $self->{'subdomain_alias_url_forward'} ne '')
			? $self->{'subdomain_alias_url_forward'} : 'no',
		DISABLE_FUNCTIONS => (exists $phpiniData->{$self->{'domain_id'}})
			? $phpiniData->{$self->{'domain_id'}}->{'disable_functions'}
			: $rdata->{'PHPINI_DISABLE_FUNCTIONS'}->{'value'},
		MAX_EXECUTION_TIME => (exists $phpiniData->{$self->{'domain_id'}})
			? $phpiniData->{$self->{'domain_id'}}->{'max_execution_time'}
			: $rdata->{'PHPINI_MAX_EXECUTION_TIME'}->{'value'},
		MAX_INPUT_TIME => (exists $phpiniData->{$self->{'domain_id'}})
			? $phpiniData->{$self->{'domain_id'}}->{'max_input_time'}
			: $rdata->{'PHPINI_MAX_INPUT_TIME'}->{'value'},
		MEMORY_LIMIT => (exists $phpiniData->{$self->{'domain_id'}})
			? $phpiniData->{$self->{'domain_id'}}->{'memory_limit'}
			: $rdata->{'PHPINI_MEMORY_LIMIT'}->{'value'},
		ERROR_REPORTING => (exists $phpiniData->{$self->{'domain_id'}})
			? $phpiniData->{$self->{'domain_id'}}->{'error_reporting'}
			: $rdata->{'PHPINI_ERROR_REPORTING'}->{'value'},
		DISPLAY_ERRORS => (exists $phpiniData->{$self->{'domain_id'}})
			? $phpiniData->{$self->{'domain_id'}}->{'display_errors'}
			: $rdata->{'PHPINI_DISPLAY_ERRORS'}->{'value'},
		POST_MAX_SIZE => (exists $phpiniData->{$self->{'domain_id'}})
			? $phpiniData->{$self->{'domain_id'}}->{'post_max_size'}
			: $rdata->{'PHPINI_POST_MAX_SIZE'}->{'value'},
		UPLOAD_MAX_FILESIZE => (exists $phpiniData->{$self->{'domain_id'}})
			? $phpiniData->{$self->{'domain_id'}}->{'upload_max_filesize'}
			: $rdata->{'PHPINI_UPLOAD_MAX_FILESIZE'}->{'value'},
		ALLOW_URL_FOPEN => (exists $phpiniData->{$self->{'domain_id'}})
			? $phpiniData->{$self->{'domain_id'}}->{'allow_url_fopen'}
			: $rdata->{'PHPINI_ALLOW_URL_FOPEN'}->{'value'},
		PHPINI_OPEN_BASEDIR => ($rdata->{'PHPINI_OPEN_BASEDIR'}->{'value'})
			? ':' . $rdata->{'PHPINI_OPEN_BASEDIR'}->{'value'} : ''
	};

	if($self->{'subdomain_alias_status'} eq 'todelete') {
		my $sharedMountPoints = $self->_getSharedMountPoints();

		unless(ref $sharedMountPoints eq 'HASH') {
			return 1;
=======
		my $rdata = $db->doQuery('name', 'SELECT * FROM config WHERE name LIKE ?', 'PHPINI%');
		unless(ref $rdata eq 'HASH') {
			fatal($rdata);
		}

		my $phpiniData = $db->doQuery('domain_id', 'SELECT * FROM php_ini WHERE domain_id = ?', $self->{'domain_id'});
		unless(ref $phpiniData eq 'HASH') {
			fatal($phpiniData);
		}

		my $certData = $db->doQuery(
			'domain_id',
			'SELECT * FROM ssl_certs WHERE domain_id = ? AND domain_type = ? AND status = ?',
			$self->{'subdomain_alias_id'},
			'alssub',
			'ok'
		);
		unless(ref $certData eq 'HASH') {
			fatal($certData);
>>>>>>> 350cc6ba
		}

		my $haveCert = exists $certData->{$self->{'subdomain_alias_id'}} &&
			$self->isValidCertificate($self->{'subdomain_alias_name'} . '.' . $self->{'alias_name'});

		$self->{'httpd'} = {
			DOMAIN_ADMIN_ID => $self->{'domain_admin_id'},
			DOMAIN_TYPE => 'alssub',
			DOMAIN_NAME => $self->{'subdomain_alias_name'} . '.' . $self->{'alias_name'},
			DOMAIN_NAME_UNICODE => idn_to_unicode($self->{'subdomain_alias_name'} . '.' . $self->{'alias_name'}, 'UTF-8'),
			PARENT_DOMAIN_NAME => $self->{'alias_name'},
			ROOT_DOMAIN_NAME => $self->{'user_home'},
			DOMAIN_IP => $self->{'ip_number'},
			WWW_DIR => $main::imscpConfig{'USER_WEB_DIR'},
			HOME_DIR => $homeDir,
			WEB_DIR => $webDir,
			MOUNT_POINT => $self->{'subdomain_alias_mount'},
			PEAR_DIR => $main::imscpConfig{'PEAR_DIR'},
			PHP_TIMEZONE => $main::imscpConfig{'PHP_TIMEZONE'},
			BASE_SERVER_VHOST_PREFIX => $main::imscpConfig{'BASE_SERVER_VHOST_PREFIX'},
			BASE_SERVER_VHOST => $main::imscpConfig{'BASE_SERVER_VHOST'},
			USER => $userName,
			GROUP => $groupName,
			PHP_SUPPORT => $self->{'domain_php'},
			CGI_SUPPORT => $self->{'domain_cgi'},
			WEB_FOLDER_PROTECTION => $self->{'web_folder_protection'},
			SSL_SUPPORT => $haveCert,
			BWLIMIT => $self->{'domain_traffic_limit'},
			ALIAS => $userName . 'subals' . $self->{'subdomain_alias_id'},
			FORWARD => (defined $self->{'subdomain_alias_url_forward'} && $self->{'subdomain_alias_url_forward'} ne '')
				? $self->{'subdomain_alias_url_forward'} : 'no',
			DISABLE_FUNCTIONS => (exists $phpiniData->{$self->{'domain_id'}})
				? $phpiniData->{$self->{'domain_id'}}->{'disable_functions'}
				: $rdata->{'PHPINI_DISABLE_FUNCTIONS'}->{'value'},
			MAX_EXECUTION_TIME => (exists $phpiniData->{$self->{'domain_id'}})
				? $phpiniData->{$self->{'domain_id'}}->{'max_execution_time'}
				: $rdata->{'PHPINI_MAX_EXECUTION_TIME'}->{'value'},
			MAX_INPUT_TIME => (exists $phpiniData->{$self->{'domain_id'}})
				? $phpiniData->{$self->{'domain_id'}}->{'max_input_time'}
				: $rdata->{'PHPINI_MAX_INPUT_TIME'}->{'value'},
			MEMORY_LIMIT => (exists $phpiniData->{$self->{'domain_id'}})
				? $phpiniData->{$self->{'domain_id'}}->{'memory_limit'}
				: $rdata->{'PHPINI_MEMORY_LIMIT'}->{'value'},
			ERROR_REPORTING => (exists $phpiniData->{$self->{'domain_id'}})
				? $phpiniData->{$self->{'domain_id'}}->{'error_reporting'}
				: $rdata->{'PHPINI_ERROR_REPORTING'}->{'value'},
			DISPLAY_ERRORS => (exists $phpiniData->{$self->{'domain_id'}})
				? $phpiniData->{$self->{'domain_id'}}->{'display_errors'}
				: $rdata->{'PHPINI_DISPLAY_ERRORS'}->{'value'},
			POST_MAX_SIZE => (exists $phpiniData->{$self->{'domain_id'}})
				? $phpiniData->{$self->{'domain_id'}}->{'post_max_size'}
				: $rdata->{'PHPINI_POST_MAX_SIZE'}->{'value'},
			UPLOAD_MAX_FILESIZE => (exists $phpiniData->{$self->{'domain_id'}})
				? $phpiniData->{$self->{'domain_id'}}->{'upload_max_filesize'}
				: $rdata->{'PHPINI_UPLOAD_MAX_FILESIZE'}->{'value'},
			ALLOW_URL_FOPEN => (exists $phpiniData->{$self->{'domain_id'}})
				? $phpiniData->{$self->{'domain_id'}}->{'allow_url_fopen'}
				: $rdata->{'PHPINI_ALLOW_URL_FOPEN'}->{'value'},
			PHPINI_OPEN_BASEDIR => ($rdata->{'PHPINI_OPEN_BASEDIR'}->{'value'})
				? ':' . $rdata->{'PHPINI_OPEN_BASEDIR'}->{'value'} : ''
		};

		if($self->{'subdomain_alias_status'} eq 'todelete') {
			$self->{'httpd'}->{'SHARED_MOUNT_POINTS'} = [$self->_getSharedMountPoints()];
	}

	%{$self->{'httpd'}};
}

=item _getMtaData($action)

 Data provider method for MTA servers

 Param string $action Action
 Return hash Hash containing module data

=cut

sub _getMtaData
{
	my ($self, $action) = @_;

	unless($self->{'mta'}) {
		$self->{'mta'} = {
			DOMAIN_ADMIN_ID => $self->{'domain_admin_id'},
			DOMAIN_NAME => $self->{'subdomain_alias_name'} . '.' . $self->{'alias_name'},
			DOMAIN_TYPE => $self->getType(),
			TYPE => 'valssub_entry',
			EXTERNAL_MAIL => $self->{'external_mail'},
			MAIL_ENABLED => ($self->{'mail_on_domain'} || $self->{'domain_mailacc_limit'} >= 0) ? 1 : 0
		};
	}

	%{$self->{'mta'}};
}

=item _getNamedData($action)

 Data provider method for named servers

 Param string $action Action
 Return hash Hash containing module data

=cut

sub _getNamedData
{
	my ($self, $action) = @_;

	unless($self->{'named'}) {
		my $userName = $main::imscpConfig{'SYSTEM_USER_PREFIX'} .
			($main::imscpConfig{'SYSTEM_USER_MIN_UID'} + $self->{'domain_admin_id'});

		$self->{'named'} = {
			DOMAIN_ADMIN_ID => $self->{'domain_admin_id'},
			DOMAIN_NAME => $self->{'subdomain_alias_name'} . '.' . $self->{'alias_name'},
			PARENT_DOMAIN_NAME => $self->{'alias_name'},
			DOMAIN_IP => $self->{'ip_number'},
			USER_NAME => $userName . 'alssub' . $self->{'subdomain_alias_id'}
		};

		# Only no wildcard MX (NOT LIKE '*.%') must be add to existent subdomains
		if($self->{'external_mail'} ~~ ['domain', 'filter']) {
			$self->{'named'}->{'MAIL_ENABLED'} = 1;

			my $rdata = iMSCP::Database->factory()->doQuery(
				'domain_dns_id',
				'
					SELECT
						domain_dns_id, domain_text
					FROM
						domain_dns
					WHERE
						domain_id = ?
					AND
						alias_id = ?
					AND
						domain_dns NOT LIKE ?
					AND
						domain_type = ?
					AND
						owned_by = ?
				',
				$self->{'domain_id'},
				$self->{'alias_id'},
				'*.%',
				'MX',
				'ext_mail_feature'
			);
			unless(ref $rdata eq 'HASH') {
				fatal($rdata);
			}

			($self->{'named'}->{'MAIL_DATA'}->{$_} = $rdata->{$_}->{'domain_text'}) =~ s/(.*)\.$/$1./ for keys %{$rdata};
		} elsif($self->{'mail_on_domain'} || $self->{'domain_mailacc_limit'} >= 0) {
			$self->{'named'}->{'MAIL_ENABLED'} = 1;
			$self->{'named'}->{'MAIL'}->{1} = "10\tmail.$self->{'alias_name'}.";
		} else {
			$self->{'named'}->{'MAIL_ENABLED'} = 0;
		}
	}

	%{$self->{'named'}};
}

<<<<<<< HEAD
sub _getPackagesData
{
	my $self = $_[0];

	my $userName = my $groupName =  $main::imscpConfig{'SYSTEM_USER_PREFIX'} .
		($main::imscpConfig{'SYSTEM_USER_MIN_UID'} + $self->{'domain_admin_id'});

	my $homeDir = "$main::imscpConfig{'USER_WEB_DIR'}/$self->{'user_home'}";
	$homeDir =~ s~/+~/~g;
	$homeDir =~ s~/$~~g;

	my $webDir = "$homeDir/$self->{'subdomain_alias_mount'}";
	$webDir =~ s~/+~/~g;
	$webDir =~ s~/$~~g;

	$self->{'packages'} = {
		DOMAIN_ADMIN_ID => $self->{'domain_admin_id'},
		ALIAS => $userName,
		DOMAIN_NAME => $self->{'subdomain_alias_name'} . '.' . $self->{'alias_name'},
		USER => $userName,
		GROUP => $groupName,
		HOME_DIR => $homeDir,
		WEB_DIR => $webDir,
		FORWARD => (defined $self->{'subdomain_alias_url_forward'} && $self->{'subdomain_alias_url_forward'} ne '')
			? $self->{'subdomain_alias_url_forward'} : 'no',
		WEB_FOLDER_PROTECTION => $self->{'web_folder_protection'}
	};
=======
=item _getAddonsData($action)

 Data provider method for i-MSCP addons

 Param string $action Action
 Return hash Hash containing module data

=cut

sub _getAddonsData
{
	my ($self, $action) = @_;

	unless($self->{'addons'}) {
		my $userName = my $groupName =  $main::imscpConfig{'SYSTEM_USER_PREFIX'} .
			($main::imscpConfig{'SYSTEM_USER_MIN_UID'} + $self->{'domain_admin_id'});

		my $homeDir = "$main::imscpConfig{'USER_WEB_DIR'}/$self->{'user_home'}";
		$homeDir =~ s~/+~/~g;
		$homeDir =~ s~/$~~g;

		my $webDir = "$homeDir/$self->{'subdomain_alias_mount'}";
		$webDir =~ s~/+~/~g;
		$webDir =~ s~/$~~g;

		$self->{'addons'} = {
			DOMAIN_ADMIN_ID => $self->{'domain_admin_id'},
			ALIAS => $userName,
			DOMAIN_NAME => $self->{'subdomain_alias_name'} . '.' . $self->{'alias_name'},
			USER => $userName,
			GROUP => $groupName,
			HOME_DIR => $homeDir,
			WEB_DIR => $webDir,
			FORWARD => (defined $self->{'subdomain_alias_url_forward'} && $self->{'subdomain_alias_url_forward'} ne '')
				? $self->{'subdomain_alias_url_forward'} : 'no',
			WEB_FOLDER_PROTECTION => $self->{'web_folder_protection'}
		};
	}
>>>>>>> 350cc6ba

	%{$self->{'addons'}};
}

=item _getSharedMountPoints()

 Get shared mount points

 Return array Array containing shared mount points

=cut

sub _getSharedMountPoints
{
	my $self = $_[0];

	my $regexp = "^$self->{'subdomain_alias_mount'}(/.*|\$)";

	my $rdata = iMSCP::Database->factory()->doQuery(
		'mount_point',
		"
			SELECT
				alias_mount AS mount_point
			FROM
				domain_aliasses
			WHERE
				domain_id = ?
			AND
				alias_status NOT IN ('todelete', 'ordered')
			AND
				alias_mount RLIKE ?
			UNION
			SELECT
				subdomain_mount AS mount_point
			FROM
				subdomain
			WHERE
				domain_id = ?
			AND
				subdomain_status != 'todelete'
			AND
				subdomain_mount RLIKE ?
			UNION
			SELECT
				subdomain_alias_mount AS mount_point
			FROM
				subdomain_alias
			WHERE
				subdomain_alias_id <> ?
			AND
				subdomain_alias_status != 'todelete'
			AND
				alias_id IN (SELECT alias_id FROM domain_aliasses WHERE domain_id = ?)
			AND
				subdomain_alias_mount RLIKE ?
		",
		$self->{'domain_id'},
		$regexp,
		$self->{'domain_id'},
		$regexp,
		$self->{'subdomain_alias_id'},
		$self->{'domain_id'},
		$regexp
	);
	unless(ref $rdata eq 'HASH') {
		fatal($rdata);
	}

	(values %{$rdata};
}

=back

=head1 AUTHORS

 Daniel Andreca <sci2tech@gmail.com>
 Laurent Declercq <l.declercq@nuxwin.com>

=cut

1;<|MERGE_RESOLUTION|>--- conflicted
+++ resolved
@@ -214,74 +214,6 @@
 
 		my $db = iMSCP::Database->factory();
 
-<<<<<<< HEAD
-	my $haveCert = exists $certData->{$self->{'subdomain_alias_id'}} &&
-		$self->isValidCertificate($self->{'subdomain_alias_name'} . '.' . $self->{'alias_name'});
-
-	$self->{'httpd'} = {
-		DOMAIN_ADMIN_ID => $self->{'domain_admin_id'},
-		DOMAIN_TYPE => 'alssub',
-		DOMAIN_NAME => $self->{'subdomain_alias_name'} . '.' . $self->{'alias_name'},
-		DOMAIN_NAME_UNICODE => idn_to_unicode($self->{'subdomain_alias_name'} . '.' . $self->{'alias_name'}, 'UTF-8'),
-		PARENT_DOMAIN_NAME => $self->{'alias_name'},
-		ROOT_DOMAIN_NAME => $self->{'user_home'},
-		DOMAIN_IP => $self->{'ip_number'},
-		WWW_DIR => $main::imscpConfig{'USER_WEB_DIR'},
-		HOME_DIR => $homeDir,
-		WEB_DIR => $webDir,
-		MOUNT_POINT => $self->{'subdomain_alias_mount'},
-		PEAR_DIR => $main::imscpConfig{'PEAR_DIR'},
-		PHP_TIMEZONE => $main::imscpConfig{'PHP_TIMEZONE'},
-		BASE_SERVER_VHOST_PREFIX => 'http://',
-		BASE_SERVER_VHOST => $main::imscpConfig{'BASE_SERVER_VHOST'},
-		BASE_SERVER_VHOST_PORT => $main::imscpConfig{'BASE_SERVER_VHOST_HTTP_PORT'},
-		USER => $userName,
-		GROUP => $groupName,
-		PHP_SUPPORT => $self->{'domain_php'},
-		CGI_SUPPORT => $self->{'domain_cgi'},
-		WEB_FOLDER_PROTECTION => $self->{'web_folder_protection'},
-		SSL_SUPPORT => $haveCert,
-		BWLIMIT => $self->{'domain_traffic_limit'},
-		ALIAS => $userName . 'subals' . $self->{'subdomain_alias_id'},
-		FORWARD => (defined $self->{'subdomain_alias_url_forward'} && $self->{'subdomain_alias_url_forward'} ne '')
-			? $self->{'subdomain_alias_url_forward'} : 'no',
-		DISABLE_FUNCTIONS => (exists $phpiniData->{$self->{'domain_id'}})
-			? $phpiniData->{$self->{'domain_id'}}->{'disable_functions'}
-			: $rdata->{'PHPINI_DISABLE_FUNCTIONS'}->{'value'},
-		MAX_EXECUTION_TIME => (exists $phpiniData->{$self->{'domain_id'}})
-			? $phpiniData->{$self->{'domain_id'}}->{'max_execution_time'}
-			: $rdata->{'PHPINI_MAX_EXECUTION_TIME'}->{'value'},
-		MAX_INPUT_TIME => (exists $phpiniData->{$self->{'domain_id'}})
-			? $phpiniData->{$self->{'domain_id'}}->{'max_input_time'}
-			: $rdata->{'PHPINI_MAX_INPUT_TIME'}->{'value'},
-		MEMORY_LIMIT => (exists $phpiniData->{$self->{'domain_id'}})
-			? $phpiniData->{$self->{'domain_id'}}->{'memory_limit'}
-			: $rdata->{'PHPINI_MEMORY_LIMIT'}->{'value'},
-		ERROR_REPORTING => (exists $phpiniData->{$self->{'domain_id'}})
-			? $phpiniData->{$self->{'domain_id'}}->{'error_reporting'}
-			: $rdata->{'PHPINI_ERROR_REPORTING'}->{'value'},
-		DISPLAY_ERRORS => (exists $phpiniData->{$self->{'domain_id'}})
-			? $phpiniData->{$self->{'domain_id'}}->{'display_errors'}
-			: $rdata->{'PHPINI_DISPLAY_ERRORS'}->{'value'},
-		POST_MAX_SIZE => (exists $phpiniData->{$self->{'domain_id'}})
-			? $phpiniData->{$self->{'domain_id'}}->{'post_max_size'}
-			: $rdata->{'PHPINI_POST_MAX_SIZE'}->{'value'},
-		UPLOAD_MAX_FILESIZE => (exists $phpiniData->{$self->{'domain_id'}})
-			? $phpiniData->{$self->{'domain_id'}}->{'upload_max_filesize'}
-			: $rdata->{'PHPINI_UPLOAD_MAX_FILESIZE'}->{'value'},
-		ALLOW_URL_FOPEN => (exists $phpiniData->{$self->{'domain_id'}})
-			? $phpiniData->{$self->{'domain_id'}}->{'allow_url_fopen'}
-			: $rdata->{'PHPINI_ALLOW_URL_FOPEN'}->{'value'},
-		PHPINI_OPEN_BASEDIR => ($rdata->{'PHPINI_OPEN_BASEDIR'}->{'value'})
-			? ':' . $rdata->{'PHPINI_OPEN_BASEDIR'}->{'value'} : ''
-	};
-
-	if($self->{'subdomain_alias_status'} eq 'todelete') {
-		my $sharedMountPoints = $self->_getSharedMountPoints();
-
-		unless(ref $sharedMountPoints eq 'HASH') {
-			return 1;
-=======
 		my $rdata = $db->doQuery('name', 'SELECT * FROM config WHERE name LIKE ?', 'PHPINI%');
 		unless(ref $rdata eq 'HASH') {
 			fatal($rdata);
@@ -301,7 +233,6 @@
 		);
 		unless(ref $certData eq 'HASH') {
 			fatal($certData);
->>>>>>> 350cc6ba
 		}
 
 		my $haveCert = exists $certData->{$self->{'subdomain_alias_id'}} &&
@@ -467,49 +398,20 @@
 	%{$self->{'named'}};
 }
 
-<<<<<<< HEAD
-sub _getPackagesData
-{
-	my $self = $_[0];
-
-	my $userName = my $groupName =  $main::imscpConfig{'SYSTEM_USER_PREFIX'} .
-		($main::imscpConfig{'SYSTEM_USER_MIN_UID'} + $self->{'domain_admin_id'});
-
-	my $homeDir = "$main::imscpConfig{'USER_WEB_DIR'}/$self->{'user_home'}";
-	$homeDir =~ s~/+~/~g;
-	$homeDir =~ s~/$~~g;
-
-	my $webDir = "$homeDir/$self->{'subdomain_alias_mount'}";
-	$webDir =~ s~/+~/~g;
-	$webDir =~ s~/$~~g;
-
-	$self->{'packages'} = {
-		DOMAIN_ADMIN_ID => $self->{'domain_admin_id'},
-		ALIAS => $userName,
-		DOMAIN_NAME => $self->{'subdomain_alias_name'} . '.' . $self->{'alias_name'},
-		USER => $userName,
-		GROUP => $groupName,
-		HOME_DIR => $homeDir,
-		WEB_DIR => $webDir,
-		FORWARD => (defined $self->{'subdomain_alias_url_forward'} && $self->{'subdomain_alias_url_forward'} ne '')
-			? $self->{'subdomain_alias_url_forward'} : 'no',
-		WEB_FOLDER_PROTECTION => $self->{'web_folder_protection'}
-	};
-=======
-=item _getAddonsData($action)
-
- Data provider method for i-MSCP addons
+=item _getPackagesData($action)
+
+ Data provider method for i-MSCP packages
 
  Param string $action Action
  Return hash Hash containing module data
 
 =cut
 
-sub _getAddonsData
+sub _getPackagesData
 {
 	my ($self, $action) = @_;
 
-	unless($self->{'addons'}) {
+	unless($self->{'packages'}) {
 		my $userName = my $groupName =  $main::imscpConfig{'SYSTEM_USER_PREFIX'} .
 			($main::imscpConfig{'SYSTEM_USER_MIN_UID'} + $self->{'domain_admin_id'});
 
@@ -521,7 +423,7 @@
 		$webDir =~ s~/+~/~g;
 		$webDir =~ s~/$~~g;
 
-		$self->{'addons'} = {
+		$self->{'packages'} = {
 			DOMAIN_ADMIN_ID => $self->{'domain_admin_id'},
 			ALIAS => $userName,
 			DOMAIN_NAME => $self->{'subdomain_alias_name'} . '.' . $self->{'alias_name'},
@@ -534,9 +436,8 @@
 			WEB_FOLDER_PROTECTION => $self->{'web_folder_protection'}
 		};
 	}
->>>>>>> 350cc6ba
-
-	%{$self->{'addons'}};
+
+	%{$self->{'packages'}};
 }
 
 =item _getSharedMountPoints()
