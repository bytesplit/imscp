--- conflicted
+++ resolved
@@ -93,7 +93,6 @@
 	my $rs = $self->{'httpd'}->disableSites('00_nameserver.conf');
 	return $rs if $rs;
 
-<<<<<<< HEAD
 	if(-f "$self->{'config'}->{'HTTPD_SITES_AVAILABLE_DIR'}/00_nameserver.conf") {
 		$rs = iMSCP::File->new(
 			'filename' => "$self->{'config'}->{'HTTPD_SITES_AVAILABLE_DIR'}/00_nameserver.conf"
@@ -103,14 +102,6 @@
 
 	for('000-default', 'default') {
 		$rs = $self->{'httpd'}->enableSites($_) if -f "$self->{'config'}->{'HTTPD_SITES_AVAILABLE_DIR'}/$_";
-=======
-	for ("$main::imscpConfig{'LOGROTATE_CONF_DIR'}/apache2", "$self->{'config'}->{'APACHE_CONF_DIR'}/ports.conf") {
-		my $filename = fileparse($_);
-
-		$rs	= iMSCP::File->new(
-			'filename' => "$self->{'bkpDir'}/$filename.system"
-		)->copyFile($_) if -f "$self->{'bkpDir'}/$filename.system";
->>>>>>> 5711c0d7
 		return $rs if $rs;
 	}
 
@@ -121,7 +112,7 @@
 {
 	my $self = $_[0];
 
-	for ("$main::imscpConfig{LOGROTATE_CONF_DIR}/apache2", "$self->{'config'}->{'HTTPD_CONF_DIR'}/ports.conf") {
+	for ("$main::imscpConfig{'LOGROTATE_CONF_DIR'}/apache2", "$self->{'config'}->{'HTTPD_CONF_DIR'}/ports.conf") {
 		my $filename = fileparse($_);
 
 		if (-f "$self->{bkpDir}/$filename.system") {
