<<<<<<< HEAD
ispCP ω 1.1.0 Changelog
=======
ispCP ω 1.0.4 Changelog
>>>>>>> c7960502
~~~~~~~~~~~~~~~~~~~~~~~~~~

2009-12-12 Laurent Declercq
	- GUI:
<<<<<<< HEAD
		* Fixed #2099: "unexpected T_IF in /var/www/ispcp/gui/include/input-checks.php on line 261"
		* Fixed #2101: Clean install Debian Lenny - ispCP 1.1.0 Login Error
=======
		* Fixed #2094: Redirection to the ispCP tools - Bad regular expression

2009-12-12 Benedikt Heintel
	- DISTS:
		* Updated: CentOS INSTALL

2009-12-11 Benedikt Bauer
	- DISTS:
		* Updated: Ubuntu packages
>>>>>>> c7960502

2009-12-11 Laurent Declercq
	- GUI:
		* Fixed #2098: Unable to add subdomain linked to an IDN
		* Orderpanel: Domain name validation - Old error message deleted
		* Added status of available functionalities (Backup and Manual DNS) in customer overview page
		* Removed HTML comment related to domain name in domain default page. Reason: All labels with double hyphens in HTML comments causes rendering errors with Firefox. See http://www.w3.org/TR/html4/intro/sgmltut.html#h-3.2.4 for more information about this issue.

2009-12-10 Laurent Declercq
	- GUI:
		* Fixed #1995: Client/Daily Backup

2009-12-10 Benedikt Heintel
	- LANGUAGES:
		* Updated all .po files

2009-12-09 Benedikt Heintel
	- GUI:
		* Fixed some graphical display issues

2009-12-09 Laurent Declercq
	- GUI:
		* Fixed: Unable to add new IDN domain name
		* Fixed: Domains alias - Mount point issue : The dot character should not be replaced by underline
	- SETUP:
		* Improvement and cleanup updDB.php script
		* Updated behavior for 'failed' status on update
		* Added log file for database, customers and permissions update process
		* Small fix

2009-12-08 Benedikt Heintel
	- GUI:
		* Added help for new domain validation
	- SETUP:
		* Fixed some warnings

2009-12-07 Benedikt Heintel
	- DOCS:
		* Updated: Update Process
	- SETUP:
		* Fixed a small bug
		* Updated all text strings on update

2009-12-07 Laurent Declercq
	- GUI:
		* Fixed: Undefined constant VFS_ASCII
		* Fixed: ftp_get() expects parameter 4 to be long, string given...
	- ENGINE:
		* Fixed: The manual DNS entries are not added in the related db file

2009-12-06 Laurent Declercq
	- GUI:
		* Fixed #2085: Call to undefined function chk_dname()

2009-12-05 Benedikt Heintel
	- GUI:
		* Fixed two small bugs

2009-12-05 Laurent Declercq
	- GUI:
		* Added new admin settings for the domain names / subdomains validation
		* Added new routines for ACE labels check (Todo: added ASCII range check)
		* Fixed some issues related to RFC 3490:
			- Hyphens are now banned in 2nd and 3rd position of input string
			- ACE labels are no longer allowed as input string
	- SETUP:
		* Integration of the new update script and several changes related to it - Must be tested and debugged

2009-12-04 Benedikt Heintel
	- ENGINE:
		* Fixed #2080: Re-enable domains works not properly
	- TOOLS:
		* Updated PHPmyAdmin to version 3.2.4
		* Updated SquirrelMail Plugins add_address and compatibility

2009-11-28 Benedikt Heintel
	- LANGUAGES:
		* Added: Arabic

2009-11-27 Benedikt Heintel
	- GUI:
		* Fixed #2077: Files in GUI is absent
	- TOOLS:
		* Fixed Error in Filemanager

2009-11-27 Henrik Schytte
	- GUI:
		* Added new Icons
		* Added three links to system tools on the login page

2009-11-27 Henrik Schytte
	- GUI:
		* Graphical adjustments

2009-11-26 Laurent Declercq
	- GUI:
		* Fixed #2041: Internationalized domain name - unable to sets a subdomain as Idna label
		* New routines for the validation of mount points and usernames - The function that checks the mount point should not use the routines related to the validation of user names
		* Fixed #2076: Login - unable to login with Idna customer domain name

2009-11-26 Benedikt Heintel
	- ENGINE:
		* Fixed #2074: Wrong count for mail accounting in dovecot

2009-11-21 Benedikt Heintel
	- DISTS:
		* Fixed #2069: [gentoo] /etc/init.d/ispcp_daemon patch
	- ENGINE:
		* Fixed: Use of uninitialized value in pattern match (m//) at /var/www/ispcp/engine/quota/ispcp-dsk-quota

2009-11-21 Laurent Declercq
	- SETUP:
		* Check of email address: Application of RFCs 2822, 952 and 1123
	- GUI
		* Fixed: Directories chooser does not working ('Use of undefined constant VFS_TYPE_DIR')
		* Fixed: Protected area creation/update - The related data should be stored in database before the backend request

2009-11-20 Laurent Declercq
	- UTILITIES:
		* Fixed first-check.sh: 'Fatal error: Class 'Config' not found'

2009-11-19 Laurent Declercq
	- DATABASE:
		* Updated database file used for new installations:
			- Added databaseUpdate 26
			- Added license header
			- Added svn Id property
	- LANGUAGES:
		* Updated Dutch language files
	- SETUP:
		* Added code to disable the default "NameVirtualHost *:80" directive. That is to avoid the Apache warn during start / restart.

2009-11-18 Laurent Declercq
	- GUI:
		* Fixed #1725: /var/log/rkhunter.log not readable (AGAIN)
	- DATABASE:
		* The Sql files (database.sql, language.sql) are the same for all distributions. Moved into only one directory to
facilitate the maintenances.

2009-11-17 Benedikt Heintel
	- GUI:
		* Corrected spelling mistake
		* Fixed #2047: domain_dns table, should have an unique index

2009-11-17 Laurent Declercq
	- SETUP:
		* Deleted several sql files that are not longer needed

2009-11-16 Benedikt Heintel
	- GUI:
		* Modified Database Class

2009-11-16 Laurent Declercq
	- ENGINE:
		* Fixed #2061: The sender-access file is not backed-up and has no working copy
		* Cleanup of the mbox_add_mta_cfg_autorespond_data() subroutine
		* Cleanup of the mbox_add_sasl_data() subroutine
		* Cleanup of the mbox_del_sasl_data() subroutine

2009-11-15 Benedikt Heintel
	- GUI:
		* Changed class compatibility to PHP5
	- PACKAGE:
		* Updated License Text (PHP Files)
		* Updated License Text (CSS Files)
		* Updated License Text (JS Files)
	- TOOLS:
		* Updated PHPmyAdmin to version 3.2.3

2009-11-15 Laurent Declercq
	- PACKAGE:
		* Updated License Text (All Makefile)

2009-11-13 Benedikt Heintel
        - ENGINE:
                * Fixed #2051: Again ispcp-dsk-quota message
	- PACKAGE:
		* Updated License Text (Engine and Make Files)

2009-11-11 Sebastian Sellmeier
	- GUI:
		* Fixed #2039: Disk Usage in Percent is wrong

2009-11-09 Christian Hernmarck
	- ENGINE:
		* Fixed #2034: ispcp-backup error (I hope it's fixed - could not reproduce)
		* Fixed #2043: Creating similar mail-addresses causes problems

2009-11-05 Laurent Declercq
	- DISTS:
		* Fixed openSUSE runlevels

2009-11-04 Christian Hernmarck
	- CONFIG:
		* Fixed #2060: increase fastcgi-timeout for user-domains

2009-11-01 Marc Pujol
	- CONFIGS:
		* Fixed #2052: SPF registry error

2009-10-23 Laurent Declercq
	- GUI:
		* Fixed #2050: Unable to change interface (Admin to reseller) since the client IP address is verified

2009-10-15 Benedikt Heintel
	- GUI:
		* Added ipaddr check to prevent session hijacking
	- ENGINE:
		* Fixed #2044: ispcp-dsk-quota message (Use of uninitialized value in addition (+))
	- LANGUAGES:
		* Updated Russian

2009-10-22 Marc Pujol
	- ENGINE:
		* Fixed #2046: ispcpphptemp.sh script fails to read per-domain session.gc_maxlifetime directives

2009-10-20 Christian Hernmarck
	- ENGINE:
		* Fixed #2021: Error in backup

2009-10-17 Benedikt Heintel
	- ENGINE:
		* Fixed #2033: ispcp-dsk-quota message
	- GUI:
		* Fixed #2029: Ispcp debugger doesn't work when there are adresses forward + normal at the same time

2009-10-16 Benedikt Heintel
	- TOOLS:
		* Fixed #2031: Updated phpMyAdmin to version 3.2.2.1

2009-10-16 Laurent Declercq
	- GUI:
		* Fixed #2035: Review Domain name syntax ( 'a.de' is not allowed - but denic soon allows it )

2009-10-15 Benedikt Heintel
	- LANGUAGES:
		* Updated Catalan
		* Updated Polish

2009-10-11 Benedikt Heintel
	- LANGUAGES:
		* Updated Japanese
		* Updated German (Germany)

2009-10-06 Laurent Declercq
	- CONFIGS:
		* Fixed: Pma - impossible indirect connections with suhosin

2009-10-05 Laurent Declercq
	- TOOLS:
		* Fixed #2014: Error when you open pma via link from the customer interface

2009-10-05 Benedikt Heintel
	- LANGUAGES:
		* Updated Japanese
		* Updated Spanish (Spain)

2009-09-30 Daniel Andreca
	- LANGUAGES:
		* Updated Finnish
	- CONFIGS:
		* Updated database structure

2009-09-30 Laurent Declercq
	- TOOLS:
		* Fixed some typo errors in webmail/src/login.php (Thx to Henriks)

2009-09-29 Daniel Andreca
	- ENGINE:
		* Fixed #2011: Daily quota script generates errors (missing db in /var/lib/mysql)
	- LANGUAGES:
		* Updated Danish

2009-09-29 Laurent Declercq
	- CONFIG:
		* Fixed #2002: openSUSE 11.1 - Unable to add mail user
		* Fixed SASL Authentication failed (openSUSE):
			- Added smtpd.conf configuration file for postfix/sasl
			- Added new variables related to MTA/SASL in /etc/ispcp/ispcp.conf (openSUSE)
	- DISTS:
		* Fixed postfix warning: "not owned by root: /var/spool/postfix" (openSUSE)
		* Fixed imapd warning related to famd (See http://www.courier-mta.org/FAQ.html#fam) (openSUSE)
		* Fixed authdaemond warning related to missing modules: "file not found" (openSUSE)
	- DOCS:
		* Updated docs/OpenSuse/install file
		* Removed support for older versions (only current stable version is supported) (openSUSE)

2009-09-28 Daniel Andreca
	- LANGUAGES:
		* Fixed small typo in es_ES.po

2009-09-27 Daniel Andreca
	- GUI:
		* Fixed #1974: Reseller properties cannot be edited after working with his domains
	- ENGINE:
		* Fixed #2009: Backups do not work

2009-09-27 Christian Hernmarck
	- ENGINE:
		* Fixed #2008: Alias + Subdomain + SubAlias: not all placeholders filled

2009-09-25 Christian Hernmarck
	- GUI:
		* Fixed Bug: error in counting subdom-aliases

2009-09-25 Blondak <blondak@neser.cz>
	- GUI:
		* Fixed #2007: Manual DNS entry should not work when no subdomains
		* Disallow add manual DNS entry for domain alias on "ordered" state

2009-09-24 Benedikt Heintel
	- GUI:
		* Fixed #2006: Delete manual DNS entry on domain aliases

2009-09-24 Laurent Declercq
	- TOOLS:
		* Integrating new theme for squirrelmail (Thank to Henriks)

2009-09-23 Benedikt Heintel
	- GUI:
		* Fixed #2001: subdomain: hostname length need >= 2 chars
		* Fixed #2004: PHP Error multilanguage.php on line 54
		* Fixed #1979: Domain Alias Redirect
		* Function documentation and small fixes

2009-09-23 Laurent Declercq
	- GUI:
		* Small fixes (cleanup regexp in input-checks.php)

2009-09-23 Daniel Andreca
	- ENGINE:
		* Fixed #1947: ispcp-uninstall don't remove complete ispCp

2009-09-22 Laurent Declercq
	- GUI:
		* Fixed #1989: Failed database updates are silently ignored
		* Fixed #2000: Wrong default value for 'USER_INITAL_LANG' configuration variable
			- Added a new db databaseUpdate (25) to fix the 'user_gui_props.lang' value ('lang_EnglishBritain' instead of 'lang_English')
		* Small fixes
		* Uninitialized variable ($backup) in "client/hosting_plan_update.php"

2009-09-21 Laurent Declercq
	- DOCS:
		* Fixed #1997: Removed "perl-HTML-Entities" in OpenSuSE packages lists because the module "HTML::Entities" is
		  provided by the package perl-HTML-Parser. The package perl-HTML-Entities in itself does not exist.

2009-09-20 Laurent Declercq
	- GUI:
		* Fixed #1985: Several problems with the fixes related to #1971 and #1980 ( Introduced in r1986 )
			- Moved db criticalUpdate 4 && 5 to db databaseUpdate (because the criticalUpdate is performed before)
			- Added databaseUpdate 24 for the following database fixes:
				- Added fix for possible missing of backup property in "hosting_plan.props"
				- Added fix for possible inversion between backup and dns properties in "hosting_plan.props"
				- Removed the last semicolon in all "hosting_plans.props" (to prevent wrong results with count() function)
				- Added fix for possible inversion between the values of "domain.allowbackup" and "domain.domain_dns"
				- Added fix for possible unstripped values ( _yes_|_no_ instead of yes|no ) in "domain.domain_dns"
				- Added fix for possible missing value in "domain.allowbackup"
				- Changed the naming convention for option 'domain' in "domain.allowbackup" ( "domain" to "dmn" )
			- Changed order of "backup" and "dns" variables in all scripts related to hosting plans (admin/reseller)
			- Added missing variable related to backup hosting plan property in "admin/hosting_plan_add.php"
			- Removed the last semicolon in all hosting plan properties related variables (to prevent wrong results with count() function)
		* Cleaning all scripts related to hosting plans (admin/reseller/client) ( code indentation )
		* Documented "criticalUpdate" and "ispcpUpdate" classes

2009-09-19 Benedikt Heintel
	- GUI:
		* Fixed #1693: Internationalisiation
	- LANGUAGES:
		* Updated all language files

2009-09-14 Benedikt Heintel
	- GUI:
		* Fixed #1983: Show name on removing user
	⁻ TOOLS:
		* Fixed #1981: Updated phpMyAdmin to version 3.2.2

2009-09-11 Andreca Daniel
	- ENGINE:
		* Fixed #1984: Adding subdomain causes apache restart - not reload

2009-09-10 Andreca Daniel
	- DOCS:
		* Missing dependince
	- GUI:
		* Fixed #1979: Domain Alias Redirect

2009-09-09 Andreca Daniel
	- ENGINE:
		* Fixed #1979: Domain Alias Redirect

2009-09-09 Laurent Declercq
	- GUI:
		* Fixed #1971: DNS Entry in Hostingplan not overtaken
		* Fixed #1980: Per domain backup settings as part of Hosting Plan
	- ENGINE:
		* Fixed #1980: Per domain backup settings as part of Hosting Plan
	- DATABASE:
		* Changed named convention for domain backup field (related to #1980)

2009-09-08 Laurent Declercq
	- CONFIGS:
		* Fixed #1969: The 6th field of a system cron file must be the name of the user that the command will be executed

2009-09-07 Andreca Daniel
	- TOOLS:
		* Fixed #1948: Filemanager Config is wrong / ispCP pic is missing

2009-09-06 Laurent Declercq
	- ENGINE:
		* Fixed #1976: Deleting a user account by going properly

2009-09-06 Andreca Daniel
	- LANGUAGES:
		* Updated Catalan
		* Updated Danish

2009-09-05 Andreca Daniel
	- GUI:
		* Fixed #1975: Error update last version trunk 05/09
		* Fixed #1974: Reseller properties cannot be edited after working with his domains
	- LANGUAGES:
		* Updated Japanese

2009-09-04 Laurent Declercq
	- DOCS:
		* Updated OpenSuSE INSTALL file
		* Added new packages list file for OpenSuSE 11.1
		* Added repositories install script for OpenSuSE 11.1
		* Removed SuSE ( SLE ) documentation
	- DISTS:
		* Removed SuSE ( SLE ) support
		* Updated ( OpenSuSE ):
			- Added support for OpenSuse 11.1
			- Added postinst script for specific install/update tasks
			- Added Policyd-Weight and Postgrey packages
			- Fixed small error during Make process ( cannot overwrite non-directory... )
			- Fixed #1961: Debian and OpenSuSE provide both programs a2enmod/a2dismod but the implementation differs
			- Fixed #1961: Conflict between FastCGI modules conffiles
			- Fixed Postfix: unknown smtps service in master.cf
			- Fixed Postfix: wrong ispcp-arpl-msgr path in master.cf
			- Changed Postfix: configuration to run unchrooted (I'll set to run in a chroot jail later)
			- Fixed suexec wrapper: owner/group and permissions
			- Removed apache2-mod_cband for 11.1 ( See OpenSuse INSTALL file for more information )
			- Disabled OpenSuSE Firewall ( ispCP provides its own )
			- Fixed #1970: Domain error at adding user
	- SETUP:
		* Fixed #1961: Debian and OpenSuSE provide both programs a2enmod/a2dismod but the implementation differs
	- CONFIGS:
		* Fixed Missing EOL in several files

2009-09-03 Laurent Declercq
	- DOCS:
		* Fixed #1972: small spelling error

2009-09-01 Laurent Declercq
	- DOCS:
		* Update for OpenSuSE 11.1

2009-08-31 Andreca Daniel
	- LANGUAGES:
		* Updated Turkish

2009-08-31 Malte Geierhos
	- ENGINE:
		* AGAIN fixing slow setup due to not using pseudo-random

2009-08-30 Andreca Daniel
	- ENGINE:
		* Update for ispcp-update
	- GUI:
		* Fixed #1959: Bad characters in changeset r1953
	- LANGUAGES:
		* Updated languages
	- CONFIGS:
		* Fixed #1969: SQL error

2009-08-30 Marc Pujol
	- ENGINE:
		* Fixed a race condition bug in the locking code
		* Improved speed of set-engine-permissions
	- GUI:
		* Fixed #1954: GUI/Frontend locking issues

2009-08-28 Andreca Daniel
	- ENGINE:
		* Fixed #1958: Gui Permissions Problem

2009-08-28 Benedikt Heintel
	- TOOLS:
		* Fixed #1921: phpMyAdmin Error (Only Displayed)

2009-08-27 Malte Geierhos
	- CONFIGS:
		* Small Change for Fedora

2009-08-27 Benedikt Heintel
	- DISTS:
		* Fixed #1952: Small patch for opensuse
	- DOCS:
		* Updates all docs

2009-08-27 Andreca Daniel
	- CONFIGS:
		* Update support for Debian Squeeze
	- ENGINE:
		* Update for ispcp-update

2009-08-23 Benedikt Heintel
	- DOCS:
		* Fixed #1936: Remove Support for older Distribution Versions

2009-08-21 Andreca Daniel
	- GUI:
		* Added compatibility for php V5.3
	- TOOLS
		* Fixed #1935: Syntax-Error in /etc/init.d/ispcp_network on Ubuntu (thanks lucasgirod)

2009-08-21 Benedikt Heintel
	- RELEASE ispCP ω Omega 1.0.2
	- TOOLS:
		* Updated SquirrelMail to version 1.4.20RC2
		* Updated Net2FTP version 0.98 to build 45
		* Added new "modern" skin for Net2FTP
		* Added new "mobil" skin for Net2FTP
		* Added new "modern" skin for PHPmyAdmin

2009-08-18 Benedikt Heintel
	- RELEASE ispCP ω Omega 1.0.1 (revoked)

2009-08-18 Andreca Daniel
	- GUI:
		* Fixed #1931: Error when adding/deleting Domain/FTP etc

2009-08-17 Benedikt Heintel
	- GUI:
		* Chagend recalc_reseller_c_props with Thomas Partsch's version
	- TOOLS:
		* Updated SquirrelMail to version 1.4.20RC1

2009-08-14 Malte Geierhos
	- SETUP:
		* Fixed various Bugs preventing RPM Builds ( together with George Machitidze)

2009-08-12 Sebastian Sellmeier
	- GUI:
		* Fixed #1922: Creating User with Domain expire 'never' does not work

2009-08-12 Jochen Manz
	- GUI:
		* Fixed #1881: Webmail button is not disabled when domain has mail disabled

2009-08-11 Thomas Wacker
	- GUI:
		* Fixed #1918: Can't delete an Admin- or Reselleraccount

2009-08-11 Andreca Daniel
	- TOOLS:
		* Fixed #1920 Error while installing snapshot 08/11/2009
		* Fixed #1919 Error in webmail

2009-08-09 Benedikt Heintel
	- ENGINE:
		* Added #1889: missing change
		* Changed messager to messenger

2009-08-09 Thomas Wacker
	- CONFIGS:
		* Fixed #1889: Fix fcgi 500 server errors

2009-08-08 Andreca Daniel
	- TOOLS:
		* Fixed #1916: class.HTMLPurifier_AttrDef_HTML_Class.php missing
	- CONFIGS:
		* Debian Squeeze need dash compatibility

2009-08-08 Benedikt Heintel
	- DEAMON:
		* Changed Layout of ispCP Network starter
	- TOOLS:
		* Updated HTMLPurifier to version 4.0.0
		* Updated Squirrelmail to version 1.4.19
		* Updated NET_DNS to version 1.16

2009-08-05 Thomas Wacker
	- GUI:
		* Fixed #1856: DOM 2 style sheets for dns entries

2009-08-04 Benedikt Heintel
	- CONFIGS:
		* Fixed #1877: Sending 2 Mails to the Forwarding List.
	- ENGINE:
		* Fixed #1861: DNS zone's records
	- GUI:
		* Fixed #1913: Error in your SQL syntax -> /gui/client/sql_user_add.php
		* Fixed #1914: No translation in reseller/gui/domain_edit.php

2009-07-30 Laurent Declercq
	- CONFIGS:
		* Fixed #1725: /var/log/rkhunter.log not readable

2009-07-29 Laurent Declercq
	- CONFIGS:
		* Fixed AuthOrder: "warning: module 'mod_sql_mysql.c' has no auth handlers"
	- GUI:
		* admin/reseller_statistics.tpl - repositioning of the message

2009-07-28 Laurent Declercq
	- CONFIGS:
		* Fixed #1906: Fatal: AuthOrder: AuthOrder has already been configured

2009-07-26 Laurent Declercq
	- SETUP:
		* Fixed #1908: ask_vhost subroutine - gethostbyaddr() will always fails

2009-07-23 Laurent Declercq
	- DOCS:
		* Updated Debian INSTALL
	- DAEMON:
		* Fixed warning: "ISO C90 forbids mixed declarations and code" in helo_syntax.c

2009-07-12 Thomas Wacker
	- GUI:
		* Fixed #1505: When downgrading account, give error to user if account is less than current usage

2009-07-10 Malte Geierhos
	- ENGINE:
		* Imported DNS-TimestampFix (thx to "Blondak")
	- GUI:
		* Fix for MANUAL DNS Lines (thx to "Blondak")

2009-07-07 Jochen Manz
	- ENGINE:
		* Fixed #1880: Update ISPCP failed

2009-07-05 Thomas Wacker
	- GUI:
		* Fixed #1500: Subdomain you are trying to remove has ftp & mail alias accounts
		* Added improved domain deletion

2009-07-04 Thomas Wacker
	- TOOLS:
		* Fixed #1878: Updated phpMyAdmin to version 3.2.0.1
	- GUI:
		* Added missing information in order e-mail settings

2009-07-02 Thomas Wacker
	- GUI:
		* Fixed #1860: Patch for domain expire date

2009-06-28 Thomas Wacker
	- GUI:
		* Fixed #1684: Orderpanel needs coverage

2009-06-21 Thomas Wacker
	- CONFIGS:
		* Fixed #1663: controlpanel redirect

2009-06-21 Thomas Wacker
	- GUI:
		* Fixed #1811: Problem with translation string

2009-06-16 Benedikt Heintel
	- TOOLS:
		* Fixed #1869: Updated phpMyAdmin to version 3.2.0

2009-06-15 Thomas Wacker
	- GUI:
		* Fixed #1868: Database update fails

2009-06-13 Thomas Wacker
	- GUI:
		* Added backtrace e-mail to admin in case of SQL error

2009-06-12 Thomas Wacker
	- GUI:
		* Fixed #1764: Problems in admin/reseller_edit.php

2009-06-12 Benedikt Heintel
	- DOCS:
		* Updated Debian INSTALL
		* Updated Ubuntu INSTALL
	- GUI:
		* Fixed #1854: Lost password page reword

2009-06-10 Benedikt Heintel
	- LANGUAGES:
		* Added Azerbaijani
		* Updated Japanese
		* Updated all .po files

2009-06-09 Thomas Wacker
	- GUI:
		* Fixed #1848: Suexecuser on Domain.ltd

2009-05-22 Daniel Andreca
	- GUI:
		* Fixed #1847: Manual DNS support us missing in user_add2.php

2009-05-22 Benedikt Heintel
	- DOCS:
		* Updated INSTALL files
	- ENGINE:
		* Added possible fix for autoresponder with amavis enabled
	- TOOLS:
		* Updated Squirrelmail to version 1.4.19
		* Fixed #1852: Squirrelmail page header modifications missing
		* Fixed #1853: Webmail Error r1793

2009-05-19 Benedikt Heintel
	- CONFIGS:
		* Fixed #1852: Add "AuthOrder" to the proftpd.conf
	- TOOLS:
		* Fixed #1838: Updated Squirrelmail to version 1.4.18
		* Fixed #1850: Updated phpMyAdmin to version 3.1.5

2009-05-15 Daniel Andreca
	- GUI:
		* Fixed #1839: Part of DNS JS delete message has undefined var in client/domains_manage.php
		* Fixed #1840: Variable {ID} not parsed in client/dns_add.php anytime

2009-05-14 Malte Geierhos
	- ENGINE:
		* Fixed #1843: Missing Alias for Awstats static icons
		* Fixed #1844: outdated Centos Packages (thanks to Laurence Alfred Barlow)

2009-05-13 Benedikt Heintel
	- GUI:
		* Fixed #1776: translate foreign language comments
		* Fixed #1812: order e-mail misses link url to admin panel

2009-05-13 Malte Geierhos
	- ENGINE:
		* Fixed #1841: (wrong package name in centos packagelist)
		* Fixed #1842: BASE_SERVER_VHOST_PREFIX missing in dmn_entry.tpl

2009-05-12 Daniel Andreca
	- GUI:
		* Fixed #1837: admin/ip_manage.php error

2009-05-03 Daniel Andreca
	- CONFIGS:
		* Repaired support for Ubuntu
	- GUI:
		* Improve ip management
		* Fixed #1826: Alias Subdomains aren't deleted from DB
		* Fixed #1820: Email forward validation missing

2009-05-07 Thomas Häber
	- LANGUAGES:
		* added (missing) translation strings
		* fixed translations for e-mails with {BASE_SERVER_VHOST_PREFIX}
	- GUI:
		* code cleanup (some refactoring, coding style ...)
		* added hint about {BASE_SERVER_VHOST_PREFIX} in table header
		* added Zend as external repository into include library of ispCP GUI

2009-05-07 Benedikt Heintel
	- LANGUAGES:
		* Upated: Catalan
		* Update: Portugese (Brazil)

2009-05-03 Daniel Andreca
	- ENGINE:
		* Added Feature: DNS management support. - thanks to Blondak
		* Fixed #1814: r1725 raises regression
		* One more fix to ticket #1499: Where am i?
	- GUI:
		* Fixed Double encoding in logs

2009-05-02 Daniel Andreca
	- ENGINE:
		* Added Feature: Virtual network cards can be added with addon ip from gui
	- GUI:
		* Fixed #1810: bug in admin/server_status.php

2009-04-29 Thomas Häber
	- GUI:
		* Added Feature: Show cpu cores in admin system tools - thanks to qisback
		* Fixed #1721: e-Mail from Supportsystem has problems with special chars. - thanks to Thomas Wacker
		* Fixed #1689: Support ticket priority in email - big thanks to Thomas Wacker

2009-04-27 Christian Hernmarck
	- GUI:
		* Fixed #1499: "where am I?" - highlighting the <tr> line under mouse...

2009-04-27 Benedikt Heintel
	- DISTS:
		* Updated: (Ubuntu) Added support for Ubuntu 9.04 Jaunty Jackalope

2009-04-27 Christian Hernmarck
	- CONFIGS:
		* Fixed #1806: Typo/Error in: configs/debian/database/database.sql
		* Added: SMPT-SSL in the db-update script...

2009-04-26 Benedikt Heintel
	- DISTS:
		* Fixed #1778: (FreeBSD) Add FreeBSD Patch

2009-04-25 Benedikt Heintel
	- TOOLS:
		* Update phpMyAdmin to version 3.1.4

2009-04-24 Jochen Manz
	- GUI:
		* missing db updates for per-domain backup #2

2009-04-24 Malte Geierhos
	- GUI:
		* Fixed #1803 (wrong link) -> disabled the function
		* Fixed Image_URL always wrong in Filemanager

2009-04-23 Malte Geierhos
	- ENGINE:
		* Added FISA4 backup per domain switch.
	- GUI:
		* Added FISA4 backup per domain switch
		* Fixed #1794 (smtps - missing in serverstatus)

2009-04-23 Thomas Häber
	- THEMES:
		* Fixed problem in JavaScript confirmation in client's ticket system, thanks to Thomas Wacker

2009-04-22 Malte Geierhos
	- ENGINE:
		* Fixed #1777 (invalid Permissions after Backup Restore)

2009-04-22 Andreca Daniel
	- CONFIGS:
		* Add support for Debian Squeeze

2009-04-21 Benedikt Heintel
	- CONFIGS:
		* Fixed #1792: Debian Version-Check need an Update for 5.0.1
	- LANGUAGES:
		* Fixed #1779: Catalan translation update

2009-04-21 Malte Geierhos
	- TOOLS:
		* Fixed #1789: update phpMyAdmin to 3.1.3.2
		* Fixed #1780: reenabled omega style in filemanager

2009-04-20 Malte Geierhos
	- CONFIG FILES:
		* Fixed #1793: Optimize the fcgid Config
	- ENGINE:
		* Added specfile for rpmbuild thanks to George Machitidze
		* Fixed #1752: Adding of domain aliases broken in r1584
		* Fixed #1775 (changed regex to match imap.log for dovecot as well -> thx Bene)
	- GUI:
		* Fixed #1618 (added vhost prefix to allow setting either http:// or https:// )
		* Fixed #1688 & #1691 Thanks to Andrew Clarke

2009-04-20 Thomas Häber
	- LANGUAGES:
		* Fixed #1796: deutsch / englisch BUG in the Stable 1.0
	- THEMES:
		* Partially fix for Ticket #1787: Broken layout in IE because of doctype definition

2009-04-19 Thomas Häber
	- GUI:
		* Fixed word wrap problem with long descriptions, which results in hugh webpage widths
		* Fixed syntax bug in admin/hosting_plan_edit.php, thanks to tomdooley

2009-04-16 Thomas Häber
	- GUI:
		* Fixed encoding (html replace) problem in mail of client/hosting_plan_update.php
	- LANGUAGES:
		* Fixed pathes in translation tool makemsgs
		* updated po files

2009-04-14 Thomas Häber
	- GUI:
		* added and improved highlighting expressions for admin log
		* Fixed bug in client/hosting_plan_update.php (introduced with r1555)
		* Fixed #1761: Hosting plan description (to short field description in SQL table hosting_plan)

2009-04-12 Thomas Häber
	- GUI:
		* added GUI settings to enable/disable login from external source/website seperated for admin/reseller/client
		* added missing translation string for "Count default E-Mail addresses"

2009-04-11 Thomas Häber
	- GUI:
		* Fixed #1788: captcha fontfile not found (with new implemented font loading and LGPL fonts)
		* added field revision(-date) for translations in admin panel for administrator
		* added possibility to translate language names (+ german translations)
		* added missing translation string "Language was removed!"

2009-04-09 Thomas Häber
	- GUI:
		* Fixed #1783: js-errors
		* code cleanup (coding style, whitespaces ...)
		* reverted r1557 (which was a part revert of r1550) with modifications
		* a lot of HTML updates for more valid (X)HTML
		* fixed wrong HTML size of some icons
		* hardened input-checks.php::clean_html()
		* removed svn property "debian" from root folder

2009-04-03 Benedikt Heintel
	- GUI:
		* Fixed #918: Mail Management UI improvement

2009-03-29 Thomas Häber
	- LANGUAGES:
		* removed unused JavaScript function checkForm()
		* typo: can not -> cannot

2009-03-28 Thomas Häber
	- THEMES:
		* some refactoring of the JavaScript code (better documentation, replace use of eval, delete unused code/functions, merge use of functions, optimized loops ...)
	- GUI:
		* translated german php variables to english
		* optimized loops in GUI PHP code (especially the for loops)

2009-03-26 Thomas Häber
	- GUI:
		* Fixed #1745: Trim hostingplan description on overview page
	- ENGINE:
		* Fixed #1774: Missing secure Ports in ispcp-vrl-traff
		* Fixed #1770: Wrong Port in ispcp-srv-traff

2009-03-25 Thomas Häber
	- GUI:
		* Fixed #1667: It should be possible to (de)activate the log-comment on logon/password ispcp gui footer.
		* Fixed #1767: Incorrect table name 'tickets WHERE ' (regression in SQL code)
		* Fixed #1769: Unknown column ' bytes_in_avail' in 'field list' (regression in SQL code)
		* Fixed #1768: "Back" Button on Domaindetails has no function

2009-03-24 Thomas Häber
	- GUI:
		* Fixed #1762: MySQL Syntax Error (regression)
		* Fixed #1763: Wrong Harddisk Usage

2009-03-24 Benedikt Heintel
	- ENGINE:
		* Fixed #1627: Accented characters in UTF8 encoding Autoreplay message - ispcp-arpl
	- GUI:
		* Fixed #678: deleting a mysql database also deletes the user without askint to.
		* Fixed #1762: MySQL Syntax Error

2009-03-23 Jochen Manz
	- ENGINE
		* Added Nathariels ispcp-vrl-traff improvements

2009-03-23 Benedikt Heintel
	- GUI:
		* Added new Favicon
	- TOOLS:
		* Fixed #1728: update net2ftp to version 0.97

2009-03-22 Thomas Häber
	- GUI:
		* Fixed #1758: domain_details.php error.

2009-03-18 Thomas Häber
	- ENGINE:
		* Fixed #1668: Add the LZMA compression to the possible backup zipping algorithms (currently only tested with debian lenny)

2009-03-18 Benedikt Heintel
	- ENGINE:
		* Fixed #1726: Removing the logs folder from the disk space monitoring
		* Fixed #1747: awstats new version (Updated AWStats to version 6.9)
 	- DISTS:
		* Fixed #1738 (FreeBSD): Add FreeBSD patch

2009-03-16 Thomas Häber
	- GUI:
		* optimization: prevent 2nd gzip compression of GUI files

2009-03-11 Daniel Andreca
	- ENGINE:
		* Fixed #1729: Backup restore problem

2009-03-09 Daniel Andreca
	- GUI:
		* User cannot delete database

2009-03-06 Thomas Häber
	- Backend:
		* Fixed #1724: German to English language description

2009-03-05 Thomas Häber
	- GUI:
		* fixed HTML in ftp_choose_dir.tpl

2009-03-05 Daniel Andreca
	- GUI:
		* Fixed #1721: e-Mail from Supportsystem has problems with special chars
		* Fixed #1703: Databeseupdate r1555 don't work correct
	- DISTS:
		* Fixed #1714: Correct FreeBSD FastCGI/fcgid config

2009-03-04 Daniel Andreca
	- GUI:
		* Gender not displayed for reseller on order display

2009-03-04 Thomas Häber
	- GUI:
		* Fixed #1719: Error on hosting_plan_edit.php
	- Tools
		* Fixed #1718: tiny CSS bug in omega pma theme

2009-03-03 Benedikt Heintel
	- DISTS:
		* Fixed #1704 (FreeBSD): Error in FreeBSD Proftpd Config

2009-03-03 Thomas Häber
	- GUI:
		* fixed some invalid (hardcoded) HTML
		* code cleanup, typos
		* Fixed #1711: Login page looks wrong
		* fixed decoding problem in order mails of order panel

2009-03-02 Benedikt Heintel
	- GUI:
		* Fixed #1702: update Net_IDNA and separate it from internal source code (updated to v0.6.2)

2009-03-02 Daniel Andreca
	- GUI:
		* Restore deleted files

2009-03-01 Daniel Andreca
	- TOOLS:
		* Fixed #1620: Request for a new field in "Personal Data": State/Province

2009-03-01 Benedikt Heintel
		* Updated Copyright in all files (commit follow as other changes are made in this files)
		* activated $Id$ for all files (commit follow as other changes are made in this files)

2009-03-01 Thomas Häber
	- TEMPLATES
		* Removed W3C Logos/Links for valid HTML/CSS from errordocs, they aren't useful here -> less traffic & requests
		* Updated stable template (part 2: hosting plan sites)
		* removed unused font "Cocktails", furthermore there is a unexplained copyright status, which may conflict with existing licenses (GPL)

2009-02-28 Daniel Andreca
	- TOOLS:
		* Fixed #1699: Update phpMyAdmin to version 3.1.3

2009-02-28 Thomas Häber
	- LANGUAGES:
		* Fixed some text strings + german translations
	- TEMPLATES:
		* Updated stable template (part 1: login sites)
	- GUI:
		* typos/coding style (orderpanel, README ...)

2009-02-25 Benedikt Heintel
	- DISTROS:
		* Fixed #1697: FreeBSD Patch<|MERGE_RESOLUTION|>--- conflicted
+++ resolved
@@ -1,16 +1,10 @@
-<<<<<<< HEAD
 ispCP ω 1.1.0 Changelog
-=======
-ispCP ω 1.0.4 Changelog
->>>>>>> c7960502
 ~~~~~~~~~~~~~~~~~~~~~~~~~~
 
 2009-12-12 Laurent Declercq
 	- GUI:
-<<<<<<< HEAD
 		* Fixed #2099: "unexpected T_IF in /var/www/ispcp/gui/include/input-checks.php on line 261"
 		* Fixed #2101: Clean install Debian Lenny - ispCP 1.1.0 Login Error
-=======
 		* Fixed #2094: Redirection to the ispCP tools - Bad regular expression
 
 2009-12-12 Benedikt Heintel
@@ -20,7 +14,6 @@
 2009-12-11 Benedikt Bauer
 	- DISTS:
 		* Updated: Ubuntu packages
->>>>>>> c7960502
 
 2009-12-11 Laurent Declercq
 	- GUI:
